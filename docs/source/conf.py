# Configuration file for the Sphinx documentation builder.
#
# This file only contains a selection of the most common options. For a full
# list see the documentation:
# https://www.sphinx-doc.org/en/master/usage/configuration.html

# -- Path setup --------------------------------------------------------------

# If extensions (or modules to document with autodoc) are in another directory,
# add these directories to sys.path here. If the directory is relative to the
# documentation root, use os.path.abspath to make it absolute, like shown here.
#
import os
import sys
sys.path.insert(0, os.path.abspath("../.."))

os.environ["PYUNITY_TESTING"] = "1"
os.environ["PYUNITY_INTERACTIVE"] = "0"
os.environ["PYUNITY_SPHINX_CHECK"] = "1"
import pyunity
pyunity.ABCMeta._trigger = False # to import templateWindow and glutWindow


# -- Project information -----------------------------------------------------

project = "PyUnity"
copyright = "2020-2021, The PyUnity Team"
author = "Ray Chen"

# The full version, including alpha/beta/rc tags
release = pyunity.__version__


# -- General configuration ---------------------------------------------------

# Add any Sphinx extension module names here, as strings. They can be
# extensions coming with Sphinx (named "sphinx.ext.*") or your custom
# ones.
extensions = [
    "sphinx_toolbox.more_autodoc",
    "sphinx.ext.autodoc",
    "sphinx.ext.napoleon",
    "sphinx.ext.viewcode",
    "sphinx.ext.intersphinx",
    "hoverxref.extension",
]

master_doc = "index"

# Add any paths that contain templates here, relative to this directory.
templates_path = ["_templates"]

# List of patterns, relative to source directory, that match files and
# directories to ignore when looking for source files.
# This pattern also affects html_static_path and html_extra_path.
exclude_patterns = ["api/pyunity.rst"]


# -- Options for HTML output -------------------------------------------------

# The theme to use for HTML and HTML Help pages.  See the documentation for
# a list of builtin themes.
#
html_theme = "alabaster"

html_theme_options = {
    "logo": "banner.png",
    "touch_icon": "icon.png",
    "github_user": "pyunity",
    "github_repo": "pyunity",
    "badge_branch": "develop",
    "github_button": "true",
    "github_type": "star",
    "github_count": "true",
    "code_font_family": "'Cascadia Code', 'Consolas', 'Menlo', 'DejaVu Sans Mono', 'Bitstream Vera Sans Mono', monospace",
    "show_relbars": "true",
    "analytics_id": os.getenv("ANALYTICS_ID"),
}

# Add any paths that contain custom static files (such as style sheets) here,
# relative to this directory. They are copied after the builtin static files,
# so a file named "default.css" will overwrite the builtin "default.css".
html_static_path = ["static"]

github_username = "pyunity"
github_repository = "pyunity"
autodoc_show_sourcelink = True

autodoc_mock_imports = ["glfw", "OpenGL", "glm", "PIL.Image", "sdl2", "sdl2.sdlmixer", "sdl2.ext", "sdl2.video"]

viewcode_enable_epub = True
pygments_style = "friendly"

autodoc_default_options = {
    "ignore-module-all": True,
}

autodoc_class_signature = "separated"
autodoc_member_order = "bysource"

intersphinx_mapping = {'python': ('https://docs.python.org/3', None)}

latex_documents = [
    ("latexindex", "pyunity.tex", "PyUnity", "The PyUnity Team", "manual")
]

hoverxref_intersphinx = ["python"]
hoverxref_default_type = "tooltip"
hoverxref_auto_ref = True
hoverxref_domains = [
    "py"
]
hoverxref_role_types = {
    "class": "tooltip",
    "exc": "tooltip",
    "meth": "tooltip",
    "func": "tooltip",
    "attr": "tooltip",
}

def skip_member(app, what, name, obj, skip, options):
    if name.startswith("__"):
        return True
    if isinstance(obj, pyunity.HideInInspector):
        return True
    if name in ["saved", "shown"] and isinstance(obj, dict):
        for val in obj.values():
            if not isinstance(val, pyunity.HideInInspector):
                break
        else:
            return True

def process_docstring(app, what, name, obj, options, lines):
    if what == "class" and issubclass(obj, pyunity.Component):
        indexes = []
        for i, line in enumerate(lines):
            if line.startswith(".. attribute:: "):
                indexes.append(i)

        for index in reversed(indexes):
<<<<<<< HEAD
            name = lines[index][15:]
            if name in obj._saved:
                val = str(obj._saved[name].default)
                lines.insert(index + 1, "   :annotation: = " + val)
=======
            name = lines[index].split("::", 1)[1][1:]
            if name in obj.saved:
                val = str(obj.saved[name].default)
                lines.insert(index + 1, "   :value: " + val)
>>>>>>> e3f52869

def setup(app):
    app.connect("autodoc-skip-member", skip_member)
    app.connect("autodoc-process-docstring", process_docstring)
<|MERGE_RESOLUTION|>--- conflicted
+++ resolved
@@ -1,155 +1,148 @@
-# Configuration file for the Sphinx documentation builder.
-#
-# This file only contains a selection of the most common options. For a full
-# list see the documentation:
-# https://www.sphinx-doc.org/en/master/usage/configuration.html
-
-# -- Path setup --------------------------------------------------------------
-
-# If extensions (or modules to document with autodoc) are in another directory,
-# add these directories to sys.path here. If the directory is relative to the
-# documentation root, use os.path.abspath to make it absolute, like shown here.
-#
-import os
-import sys
-sys.path.insert(0, os.path.abspath("../.."))
-
-os.environ["PYUNITY_TESTING"] = "1"
-os.environ["PYUNITY_INTERACTIVE"] = "0"
-os.environ["PYUNITY_SPHINX_CHECK"] = "1"
-import pyunity
-pyunity.ABCMeta._trigger = False # to import templateWindow and glutWindow
-
-
-# -- Project information -----------------------------------------------------
-
-project = "PyUnity"
-copyright = "2020-2021, The PyUnity Team"
-author = "Ray Chen"
-
-# The full version, including alpha/beta/rc tags
-release = pyunity.__version__
-
-
-# -- General configuration ---------------------------------------------------
-
-# Add any Sphinx extension module names here, as strings. They can be
-# extensions coming with Sphinx (named "sphinx.ext.*") or your custom
-# ones.
-extensions = [
-    "sphinx_toolbox.more_autodoc",
-    "sphinx.ext.autodoc",
-    "sphinx.ext.napoleon",
-    "sphinx.ext.viewcode",
-    "sphinx.ext.intersphinx",
-    "hoverxref.extension",
-]
-
-master_doc = "index"
-
-# Add any paths that contain templates here, relative to this directory.
-templates_path = ["_templates"]
-
-# List of patterns, relative to source directory, that match files and
-# directories to ignore when looking for source files.
-# This pattern also affects html_static_path and html_extra_path.
-exclude_patterns = ["api/pyunity.rst"]
-
-
-# -- Options for HTML output -------------------------------------------------
-
-# The theme to use for HTML and HTML Help pages.  See the documentation for
-# a list of builtin themes.
-#
-html_theme = "alabaster"
-
-html_theme_options = {
-    "logo": "banner.png",
-    "touch_icon": "icon.png",
-    "github_user": "pyunity",
-    "github_repo": "pyunity",
-    "badge_branch": "develop",
-    "github_button": "true",
-    "github_type": "star",
-    "github_count": "true",
-    "code_font_family": "'Cascadia Code', 'Consolas', 'Menlo', 'DejaVu Sans Mono', 'Bitstream Vera Sans Mono', monospace",
-    "show_relbars": "true",
-    "analytics_id": os.getenv("ANALYTICS_ID"),
-}
-
-# Add any paths that contain custom static files (such as style sheets) here,
-# relative to this directory. They are copied after the builtin static files,
-# so a file named "default.css" will overwrite the builtin "default.css".
-html_static_path = ["static"]
-
-github_username = "pyunity"
-github_repository = "pyunity"
-autodoc_show_sourcelink = True
-
-autodoc_mock_imports = ["glfw", "OpenGL", "glm", "PIL.Image", "sdl2", "sdl2.sdlmixer", "sdl2.ext", "sdl2.video"]
-
-viewcode_enable_epub = True
-pygments_style = "friendly"
-
-autodoc_default_options = {
-    "ignore-module-all": True,
-}
-
-autodoc_class_signature = "separated"
-autodoc_member_order = "bysource"
-
-intersphinx_mapping = {'python': ('https://docs.python.org/3', None)}
-
-latex_documents = [
-    ("latexindex", "pyunity.tex", "PyUnity", "The PyUnity Team", "manual")
-]
-
-hoverxref_intersphinx = ["python"]
-hoverxref_default_type = "tooltip"
-hoverxref_auto_ref = True
-hoverxref_domains = [
-    "py"
-]
-hoverxref_role_types = {
-    "class": "tooltip",
-    "exc": "tooltip",
-    "meth": "tooltip",
-    "func": "tooltip",
-    "attr": "tooltip",
-}
-
-def skip_member(app, what, name, obj, skip, options):
-    if name.startswith("__"):
-        return True
-    if isinstance(obj, pyunity.HideInInspector):
-        return True
-    if name in ["saved", "shown"] and isinstance(obj, dict):
-        for val in obj.values():
-            if not isinstance(val, pyunity.HideInInspector):
-                break
-        else:
-            return True
-
-def process_docstring(app, what, name, obj, options, lines):
-    if what == "class" and issubclass(obj, pyunity.Component):
-        indexes = []
-        for i, line in enumerate(lines):
-            if line.startswith(".. attribute:: "):
-                indexes.append(i)
-
-        for index in reversed(indexes):
-<<<<<<< HEAD
-            name = lines[index][15:]
-            if name in obj._saved:
-                val = str(obj._saved[name].default)
-                lines.insert(index + 1, "   :annotation: = " + val)
-=======
-            name = lines[index].split("::", 1)[1][1:]
-            if name in obj.saved:
-                val = str(obj.saved[name].default)
-                lines.insert(index + 1, "   :value: " + val)
->>>>>>> e3f52869
-
-def setup(app):
-    app.connect("autodoc-skip-member", skip_member)
-    app.connect("autodoc-process-docstring", process_docstring)
+# Configuration file for the Sphinx documentation builder.
+#
+# This file only contains a selection of the most common options. For a full
+# list see the documentation:
+# https://www.sphinx-doc.org/en/master/usage/configuration.html
+
+# -- Path setup --------------------------------------------------------------
+
+# If extensions (or modules to document with autodoc) are in another directory,
+# add these directories to sys.path here. If the directory is relative to the
+# documentation root, use os.path.abspath to make it absolute, like shown here.
+#
+import os
+import sys
+sys.path.insert(0, os.path.abspath("../.."))
+
+os.environ["PYUNITY_TESTING"] = "1"
+os.environ["PYUNITY_INTERACTIVE"] = "0"
+os.environ["PYUNITY_SPHINX_CHECK"] = "1"
+import pyunity
+pyunity.ABCMeta._trigger = False # to import templateWindow and glutWindow
+
+
+# -- Project information -----------------------------------------------------
+
+project = "PyUnity"
+copyright = "2020-2021, The PyUnity Team"
+author = "Ray Chen"
+
+# The full version, including alpha/beta/rc tags
+release = pyunity.__version__
+
+
+# -- General configuration ---------------------------------------------------
+
+# Add any Sphinx extension module names here, as strings. They can be
+# extensions coming with Sphinx (named "sphinx.ext.*") or your custom
+# ones.
+extensions = [
+    "sphinx_toolbox.more_autodoc",
+    "sphinx.ext.autodoc",
+    "sphinx.ext.napoleon",
+    "sphinx.ext.viewcode",
+    "sphinx.ext.intersphinx",
+    "hoverxref.extension",
+]
+
+master_doc = "index"
+
+# Add any paths that contain templates here, relative to this directory.
+templates_path = ["_templates"]
+
+# List of patterns, relative to source directory, that match files and
+# directories to ignore when looking for source files.
+# This pattern also affects html_static_path and html_extra_path.
+exclude_patterns = ["api/pyunity.rst"]
+
+
+# -- Options for HTML output -------------------------------------------------
+
+# The theme to use for HTML and HTML Help pages.  See the documentation for
+# a list of builtin themes.
+#
+html_theme = "alabaster"
+
+html_theme_options = {
+    "logo": "banner.png",
+    "touch_icon": "icon.png",
+    "github_user": "pyunity",
+    "github_repo": "pyunity",
+    "badge_branch": "develop",
+    "github_button": "true",
+    "github_type": "star",
+    "github_count": "true",
+    "code_font_family": "'Cascadia Code', 'Consolas', 'Menlo', 'DejaVu Sans Mono', 'Bitstream Vera Sans Mono', monospace",
+    "show_relbars": "true",
+    "analytics_id": os.getenv("ANALYTICS_ID"),
+}
+
+# Add any paths that contain custom static files (such as style sheets) here,
+# relative to this directory. They are copied after the builtin static files,
+# so a file named "default.css" will overwrite the builtin "default.css".
+html_static_path = ["static"]
+
+github_username = "pyunity"
+github_repository = "pyunity"
+autodoc_show_sourcelink = True
+
+autodoc_mock_imports = ["glfw", "OpenGL", "glm", "PIL.Image", "sdl2", "sdl2.sdlmixer", "sdl2.ext", "sdl2.video"]
+
+viewcode_enable_epub = True
+pygments_style = "friendly"
+
+autodoc_default_options = {
+    "ignore-module-all": True,
+}
+
+autodoc_class_signature = "separated"
+autodoc_member_order = "bysource"
+
+intersphinx_mapping = {'python': ('https://docs.python.org/3', None)}
+
+latex_documents = [
+    ("latexindex", "pyunity.tex", "PyUnity", "The PyUnity Team", "manual")
+]
+
+hoverxref_intersphinx = ["python"]
+hoverxref_default_type = "tooltip"
+hoverxref_auto_ref = True
+hoverxref_domains = [
+    "py"
+]
+hoverxref_role_types = {
+    "class": "tooltip",
+    "exc": "tooltip",
+    "meth": "tooltip",
+    "func": "tooltip",
+    "attr": "tooltip",
+}
+
+def skip_member(app, what, name, obj, skip, options):
+    if name.startswith("__"):
+        return True
+    if isinstance(obj, pyunity.HideInInspector):
+        return True
+    if name in ["saved", "shown"] and isinstance(obj, dict):
+        for val in obj.values():
+            if not isinstance(val, pyunity.HideInInspector):
+                break
+        else:
+            return True
+
+def process_docstring(app, what, name, obj, options, lines):
+    if what == "class" and issubclass(obj, pyunity.Component):
+        indexes = []
+        for i, line in enumerate(lines):
+            if line.startswith(".. attribute:: "):
+                indexes.append(i)
+
+        for index in reversed(indexes):
+            name = lines[index].split("::", 1)[1][1:]
+            if name in obj.saved:
+                val = str(obj.saved[name].default)
+                lines.insert(index + 1, "   :value: " + val)
+
+def setup(app):
+    app.connect("autodoc-skip-member", skip_member)
+    app.connect("autodoc-process-docstring", process_docstring)