# Copyright (c) 2020-2022 The PyUnity Team
# This file is licensed under the MIT License.
# See https://docs.pyunity.x10.bz/en/latest/license.html

"""
Core classes for the PyUnity library.

This module has some key classes used throughout PyUnity, and
have to be in the same file due to references both ways. Usually
when you create a scene, you should never create Components
directly, instead add them with AddComponent.

Example
-------
To create a GameObject with 2 children, one of which has its own child,
and all have MeshRenderers:

    >>> from pyunity import * # Import
    Loaded config
    Trying GLFW as a window provider
    GLFW doesn't work, trying PySDL2
    Trying PySDL2 as a window provider
    Using window provider PySDL2
    Loaded PyUnity version 0.9.0
    >>> mat = Material(RGB(255, 0, 0)) # Create a default material
    >>> root = GameObject("Root") # Create a root GameObjects
    >>> child1 = GameObject("Child1", root) # Create a child
    >>> child1.transform.localPosition = Vector3(-2, 0, 0) # Move the child
    >>> renderer = child1.AddComponent(MeshRenderer) # Add a renderer
    >>> renderer.mat = mat # Add a material
    >>> renderer.mesh = Mesh.cube(2) # Add a mesh
    >>> child2 = GameObject("Child2", root) # Create another child
    >>> renderer = child2.AddComponent(MeshRenderer) # Add a renderer
    >>> renderer.mat = mat # Add a material
    >>> renderer.mesh = Mesh.quad(1) # Add a mesh
    >>> grandchild = GameObject("Grandchild", child2) # Add a grandchild
    >>> grandchild.transform.localPosition = Vector3(0, 5, 0) # Move the grandchild
    >>> renderer = grandchild.AddComponent(MeshRenderer) # Add a renderer
    >>> renderer.mat = mat # Add a material
    >>> renderer.mesh = Mesh.cube(3) # Add a mesh
    >>> root.transform.List() # List all GameObjects
    /Root
    /Root/Child1
    /Root/Child2
    /Root/Child2/Grandchild
    >>> child1.components # List child1's components
    [<Transform position=Vector3(-2, 0, 0) rotation=Quaternion(1, 0, 0, 0) scale=Vector3(1, 1, 1) path="/Root/Child1">, <pyunity.core.MeshRenderer object at 0x0A929460>]
    >>> child2.transform.children # List child2's children
    [<Transform position=Vector3(0, 5, 0) rotation=Quaternion(1, 0, 0, 0) scale=Vector3(1, 1, 1) path="/Root/Child2/Grandchild">]

"""

__all__ = ["Component", "GameObject", "SingleComponent",
           "Tag", "Transform", "ShowInInspector",
           "HideInInspector", "addFields", "SavesProjectID"]

import inspect
import os
from .errors import PyUnityException, ComponentException
from .values import Vector3, Quaternion
from . import Logger

class Tag:
    """
    Class to group GameObjects together without referencing the tags.

    Parameters
    ----------
    tagNumOrName : str or int
        Name or index of the tag

    Raises
    ------
    ValueError
        If there is no tag name
    IndexError
        If there is no tag at the provided index
    TypeError
        If the argument is not a str or int

    Attributes
    ----------
    tagName : str
        Tag name
    tag : int
        Tag index of the list of tags

        """

    tags = ["Default"]
    """List of current tags"""

    @classmethod
    def AddTag(cls, name):
        """
        Add a new tag to the tag list.

        Parameters
        ----------
        name : str
            Name of the tag

        Returns
        -------
        int
            The tag index

        """
        cls.tags.append(name)
        return len(cls.tags) - 1

    def __init__(self, tagNumOrName):
        if type(tagNumOrName) is str:
            self.tagName = tagNumOrName
            self.tag = Tag.tags.index(tagNumOrName)
        elif type(tagNumOrName) is int:
            self.tag = tagNumOrName
            self.tagName = Tag.tags[tagNumOrName]
        else:
            raise TypeError(f"Argument 1:"
                            f"expected str or int, got {type(tagNumOrName).__name__}")

class SavesProjectID:
    pass

class GameObject(SavesProjectID):
    """
    Class to create a GameObject, which is an object with components.

    Parameters
    ----------
    name : str, optional
        Name of GameObject
    parent : GameObject or None
        Parent of GameObject

    Attributes
    ----------
    name : str
        Name of the GameObject
    components : list
        List of components
    tag : Tag
        Tag that the GameObject has (defaults to tag 0 or Default)
    transform : Transform
        Transform that belongs to the GameObject

    """

    def __init__(self, name="GameObject", parent=None):
        self.name = name
        self.components = []
        self.transform = None
        self.AddComponent(Transform)
        if parent:
            self.transform.ReparentTo(parent.transform)
        self.tag = Tag(0)
        self.enabled = True
        self.scene = None

    @classmethod
    def BareObject(cls, name="GameObject"):
        """
        Create a bare GameObject with no components or attributes.

        Parameters
        ==========
        name : str
            Name of the GameObject

        """
        obj = cls.__new__(cls)
        obj.name = name
        obj.components = []
        obj.transform = None
        obj.scene = None
        return obj

    def AddComponent(self, componentClass):
        """
        Adds a component to the GameObject.
        If it is a transform, set
        GameObject's transform to it.

        Parameters
        ----------
        componentClass : Component
            Component to add. Must inherit from :class:`Component`

        """
        if not isinstance(componentClass, type):
            raise ComponentException(
                f"Cannot add {componentClass!r} to the GameObject; "
                f"it is not a component"
            )
        if not issubclass(componentClass, Component):
            raise ComponentException(
                f"Cannot add {componentClass.__name__} to the GameObject; "
                f"it is not a component"
            )
        if (issubclass(componentClass, SingleComponent) and
                self.GetComponents(componentClass)):
            raise ComponentException(
                f"Cannot add {componentClass.__name__} to the GameObject; "
                f"it already has one")
        else:
            component = componentClass(self.transform)
            self.components.append(component)
            if componentClass is Transform:
                self.transform = component

            component.gameObject = self
            component.transform = self.transform
            return component

    def GetComponent(self, componentClass):
        """
        Gets a component from the GameObject.
        Will return first match.
        For all matches, use :meth:`GameObject.GetComponents`.

        Parameters
        ----------
        componentClass : Component
            Component to get. Must inherit from :class:`Component`

        Returns
        -------
        Component or None
            The specified component, or ``None`` if the component is not found

        """
        for component in self.components:
            if isinstance(component, componentClass):
                return component

        return None

    def RemoveComponent(self, componentClass):
        """
        Removes the first matching component from a GameObject.
        To remove all matching components, use
        :meth:`GameObject.RemoveComponents`.

        Parameters
        ----------
        componentClass : type
            Component to remove

        Raises
        ------
        ComponentException
            If the GameObject doesn't have the specified component
        ComponentException
            If the specified component is a Transform

        """
        component = self.GetComponent(componentClass)
        if component is None:
            raise ComponentException(
                f"Cannot remove {componentClass.__name__} from the GameObject; "
                f"it doesn't have one")
        if componentClass is Transform:
            raise ComponentException(
                "Cannot remove a Transform from a GameObject")
        self.components.remove(component)

    def GetComponents(self, componentClass):
        """
        Gets all matching components from the GameObject.

        Parameters
        ----------
        componentClass : Component
            Component to get. Must inherit from :class:`Component`

        Returns
        -------
        list
            A list of all matching components

        """

        return [component for component in self.components if isinstance(component, componentClass)]

    def RemoveComponents(self, componentClass):
        """
        Removes all matching component from a GameObject.

        Parameters
        ----------
        componentClass : type
            Component to remove

        Raises
        ------
        ComponentException
            If the specified component is a Transform

        """
        components = self.GetComponents(componentClass)
        if componentClass is Transform:
            raise ComponentException(
                "Cannot remove a Transform from a GameObject")
        for component in components:
            self.components.remove(component)

    def __repr__(self):
        return (f"<GameObject name={self.name!r} components="
                f"{list(map(lambda x: type(x).__name__, self.components))}>")
    def __str__(self):
        return (f"<GameObject name={self.name!r} components="
                f"{list(map(lambda x: type(x).__name__, self.components))}>")

class HideInInspector:
    """
    An attribute that should be saved when saving a project,
    but not shown in the Inspector of the PyUnityEditor.

    Attributes
    ==========
    type : type
        Type of the variable
    default : Any
        Default value (will be set to the Behaviour)
    name : NoneType
        Set when ``Component.__init_subclass__`` is excecuted

    """

    def __init__(self, type_=None, default=None):
        if isinstance(type_, str):
            import pyunity
            if type_ not in pyunity.__all__:
                raise PyUnityException(f"No type named {type_!r}")
            self.type = getattr(pyunity, type_)
        else:
            self.type = type_
        self.default = default
        self.name = None

class ShowInInspector(HideInInspector):
    """
    An attribute that should be saved when saving a project,
    and shown in the Inspector of the PyUnityEditor.

    Attributes
    ==========
    type : type
        Type of the variable
    default : Any
        Default value (will be set to the Behaviour)
    name : str
        Alternate name shown in the Inspector

    """
    def __init__(self, type=None, default=None, name=None):
        super(ShowInInspector, self).__init__(type, default)
        self.name = name

class _AddFields:
    selfref = HideInInspector()

    def __call__(self, **kwargs):
        def decorator(cls):
            for name, value in kwargs.items():
                if value.name is None:
                    value.name = name
                if value.type is self.__class__.selfref:
                    value.type = cls
                cls._saved[name] = value
                if isinstance(value, ShowInInspector):
                    cls._shown[name] = value

                if "PYUNITY_SPHINX_CHECK" not in os.environ:
                    if not hasattr(cls, name):
                        setattr(cls, name, value.default)
            return cls
        return decorator

addFields = _AddFields()

class Component(SavesProjectID):
    """
    Base class for built-in components.

    Attributes
    ----------
    gameObject : GameObject
        GameObject that the component belongs to.
    transform : Transform
        Transform that the component belongs to.

    """

    _saved = {}
    _shown = {}

    def __init__(self, transform, isDummy=False):
        if isDummy:
            self.gameObject = None
        else:
            self.gameObject = transform.gameObject
        self.transform = transform
        self.enabled = True

    @classmethod
    def __init_subclass__(cls):
        members = inspect.getmembers(cls, lambda a: not inspect.isroutine(a))
        variables = list(
            filter(lambda a: not (a[0].startswith("__")), members))
<<<<<<< HEAD
        saved = {a[0]: a[1]
                for a in variables if isinstance(a[1], HideInInspector)}
        shown = {a[0]: a[1]
                for a in variables if isinstance(a[1], ShowInInspector)}
        cls._saved = saved
        cls._shown = shown
=======
        shown = {a[0]: a[1]
                 for a in variables if isinstance(a[1], ShowInInspector)}
        saved = {a[0]: a[1]
                 for a in variables if isinstance(a[1], HideInInspector)}
        cls.shown = shown
        cls.saved = saved
>>>>>>> 8480ccdd

        if "PYUNITY_SPHINX_CHECK" not in os.environ:
            for name, val in saved.items():
                if val.type is None:
                    val.type = cls
                if val.name is None:
                    val.name = name
                setattr(cls, name, val.default)

    def AddComponent(self, component):
        """
        Calls :meth:`GameObject.AddComponent` on the component's GameObject.

        Parameters
        ----------
        component : Component
            Component to add. Must inherit from :class:`Component`

        """
        return self.gameObject.AddComponent(component)

    def GetComponent(self, component):
        """
        Calls :meth:`GameObject.GetComponent` on the component's GameObject.

        Parameters
        ----------
        componentClass : Component
            Component to get. Must inherit from :class:`Component`

        """
        return self.gameObject.GetComponent(component)

    def RemoveComponent(self, component):
        """
        Calls :meth:`GameObject.RemoveComponent` on the component's GameObject.

        Parameters
        ----------
        component : Component
            Component to remove. Must inherit from :class:`Component`

        """
        return self.gameObject.RemoveComponent(component)

    def GetComponents(self, component):
        """
        Calls :meth:`GameObject.GetComponents` on the component's GameObject.

        Parameters
        ----------
        componentClass : Component
            Component to get. Must inherit from :class:`Component`

        """
        return self.gameObject.GetComponents(component)

    def RemoveComponents(self, component):
        """
        Calls :meth:`GameObject.RemoveComponents` on the component's GameObject.

        Parameters
        ----------
        component : Component
            Component to remove. Must inherit from :class:`Component`

        """
        return self.gameObject.RemoveComponents(component)

    @property
    def scene(self):
        """Get the scene of the GameObject."""
        return self.gameObject.scene

class SingleComponent(Component):
    """
    Represents a component that can be added only once.

    """
    pass

@addFields(parent=HideInInspector(addFields.selfref))
class Transform(SingleComponent):
    """
    Class to hold data about a GameObject's transformation.

    Attributes
    ----------
    gameObject : GameObject
        GameObject that the component belongs to.
    localPosition : Vector3
        Position of the Transform in local space.
    localRotation : Quaternion
        Rotation of the Transform in local space.
    localScale : Vector3
        Scale of the Transform in local space.
    parent : Transform or None
        Parent of the Transform. The hierarchical tree is
        actually formed by the Transform, not the GameObject.
        Do not modify this attribute.
    children : list
        List of children

    """

    localPosition = ShowInInspector(Vector3, None, "position")
    localRotation = ShowInInspector(Quaternion, None, "rotation")
    localScale = ShowInInspector(Vector3, None, "scale")

    def __init__(self, transform=None):
        super(Transform, self).__init__(self, True)
        assert transform is None
        self.localPosition = Vector3.zero()
        self.localRotation = Quaternion.identity()
        self.localScale = Vector3.one()
        self.parent = None
        self.children = []

    @property
    def position(self):
        """Position of the Transform in world space."""
        if self.parent is None:
            return self.localPosition.copy()
        else:
            return self.parent.position + self.parent.rotation.RotateVector(self.localPosition) * self.scale

    @position.setter
    def position(self, value):
        if not isinstance(value, Vector3):
            raise PyUnityException(
                f"Cannot set position to object of type {type(value).__name__!r}")

        if self.parent is None:
            self.localPosition = value
        else:
            self.localPosition = self.parent.rotation.RotateVector(
                value / self.scale - self.parent.position)

    @property
    def rotation(self):
        """Rotation of the Transform in world space."""
        if self.parent is None:
            return self.localRotation.copy()
        else:
            return self.localRotation * self.parent.rotation

    @rotation.setter
    def rotation(self, value):
        if not isinstance(value, Quaternion):
            raise PyUnityException(
                f"Cannot set rotation to object of type {type(value).__name__!r}")

        if self.parent is None:
            self.localRotation = value
        else:
            self.localRotation = value * self.parent.rotation.conjugate

    @property
    def localEulerAngles(self):
        """
        Rotation of the Transform in local space.
        It is measured in degrees around x, y, and z.

        """
        return self.localRotation.eulerAngles

    @localEulerAngles.setter
    def localEulerAngles(self, value):
        self.localRotation = Quaternion.Euler(value)

    @property
    def eulerAngles(self):
        """
        Rotation of the Transform in world space.
        It is measured in degrees around x, y, and z.

        """
        return self.rotation.eulerAngles

    @eulerAngles.setter
    def eulerAngles(self, value):
        self.rotation = Quaternion.Euler(value)

    @property
    def scale(self):
        """Scale of the Transform in world space."""
        if self.parent is None:
            return self.localScale.copy()
        else:
            return self.parent.scale * self.localScale

    @scale.setter
    def scale(self, value):
        if not isinstance(value, Vector3):
            raise PyUnityException(
                f"Cannot set scale to object of type {type(value).__name__!r}")
        if self.parent is None or not bool(self.parent.scale):
            self.localScale = value
        else:
            self.localScale = value / self.parent.scale

    def ReparentTo(self, parent):
        """
        Reparent a Transform.

        Parameters
        ----------
        parent : Transform
            The parent to reparent to.

        """
        if self.parent:
            self.parent.children.remove(self)
        if parent:
            parent.children.append(self)
        self.parent = parent

    def List(self):
        """
        Prints the Transform's full path from the root, then
        lists the children in alphabetical order. This results in a
        nice list of all GameObjects.

        """
        Logger.Log(self.FullPath())
        for child in sorted(self.children, key=lambda x: x.gameObject.name):
            child.List()

    def GetDescendants(self):
        """Iterate through all descedants of this Transform."""
        yield self
        for child in self.children:
            for subchild in child.GetDescendants():
                yield subchild

    def FullPath(self):
        """
        Gets the full path of the Transform.

        Returns
        -------
        str
            The full path of the Transform.

        """
        path = f"/{self.gameObject.name}"
        parent = self.parent
        while parent is not None:
            path = f"/{parent.gameObject.name}{path}"
            parent = parent.parent
        return path

    def LookAtTransform(self, transform):
        """
        Face towards another transform's position.

        Parameters
        ==========
        transform : Transform
            Transform to face towards

        Notes
        =====
        The rotation generated may not be upright, and
        to fix this just use ``transform.rotation.eulerAngles *= Vector3(1, 1, 0)``
        which will remove the Z component of the Euler angles.

        """
        v = transform.position - self.position
        self.rotation = Quaternion.FromDir(v)

    def LookAtGameObject(self, gameObject):
        """
        Face towards another GameObject's position. See
        :meth:`Transform.LookAtTransform` for details.

        Parameters
        ==========
        gameObject : GameObject
            GameObject to face towards

        """
        v = gameObject.transform.position - self.position
        self.rotation = Quaternion.FromDir(v)

    def LookAtPoint(self, vec):
        """
        Face towards a point. See
        :meth:`Transform.LookAtTransform` for details.

        Parameters
        ==========
        vec : Vector3
            Point to face towards

        """
        v = vec - self.position
        self.rotation = Quaternion.FromDir(v)

    def LookInDirection(self, vec):
        """
        Face in a vector direction (from origin to point).
        See :meth:`Transform.LookAtTransform` for details.

        Parameters
        ==========
        vec : Vector3
            Direction to face in

        """
        self.rotation = Quaternion.FromDir(vec)

    def __repr__(self):
        return (f"<Transform position={self.position} rotation={self.rotation}"
                f" scale={self.scale} path={self.FullPath()!r}>")
    def __str__(self):
        return (f"<Transform position={self.position} rotation={self.rotation}"
                f" scale={self.scale} path={self.FullPath()!r}>")
<|MERGE_RESOLUTION|>--- conflicted
+++ resolved
@@ -1,744 +1,735 @@
-# Copyright (c) 2020-2022 The PyUnity Team
-# This file is licensed under the MIT License.
-# See https://docs.pyunity.x10.bz/en/latest/license.html
-
-"""
-Core classes for the PyUnity library.
-
-This module has some key classes used throughout PyUnity, and
-have to be in the same file due to references both ways. Usually
-when you create a scene, you should never create Components
-directly, instead add them with AddComponent.
-
-Example
--------
-To create a GameObject with 2 children, one of which has its own child,
-and all have MeshRenderers:
-
-    >>> from pyunity import * # Import
-    Loaded config
-    Trying GLFW as a window provider
-    GLFW doesn't work, trying PySDL2
-    Trying PySDL2 as a window provider
-    Using window provider PySDL2
-    Loaded PyUnity version 0.9.0
-    >>> mat = Material(RGB(255, 0, 0)) # Create a default material
-    >>> root = GameObject("Root") # Create a root GameObjects
-    >>> child1 = GameObject("Child1", root) # Create a child
-    >>> child1.transform.localPosition = Vector3(-2, 0, 0) # Move the child
-    >>> renderer = child1.AddComponent(MeshRenderer) # Add a renderer
-    >>> renderer.mat = mat # Add a material
-    >>> renderer.mesh = Mesh.cube(2) # Add a mesh
-    >>> child2 = GameObject("Child2", root) # Create another child
-    >>> renderer = child2.AddComponent(MeshRenderer) # Add a renderer
-    >>> renderer.mat = mat # Add a material
-    >>> renderer.mesh = Mesh.quad(1) # Add a mesh
-    >>> grandchild = GameObject("Grandchild", child2) # Add a grandchild
-    >>> grandchild.transform.localPosition = Vector3(0, 5, 0) # Move the grandchild
-    >>> renderer = grandchild.AddComponent(MeshRenderer) # Add a renderer
-    >>> renderer.mat = mat # Add a material
-    >>> renderer.mesh = Mesh.cube(3) # Add a mesh
-    >>> root.transform.List() # List all GameObjects
-    /Root
-    /Root/Child1
-    /Root/Child2
-    /Root/Child2/Grandchild
-    >>> child1.components # List child1's components
-    [<Transform position=Vector3(-2, 0, 0) rotation=Quaternion(1, 0, 0, 0) scale=Vector3(1, 1, 1) path="/Root/Child1">, <pyunity.core.MeshRenderer object at 0x0A929460>]
-    >>> child2.transform.children # List child2's children
-    [<Transform position=Vector3(0, 5, 0) rotation=Quaternion(1, 0, 0, 0) scale=Vector3(1, 1, 1) path="/Root/Child2/Grandchild">]
-
-"""
-
-__all__ = ["Component", "GameObject", "SingleComponent",
-           "Tag", "Transform", "ShowInInspector",
-           "HideInInspector", "addFields", "SavesProjectID"]
-
-import inspect
-import os
-from .errors import PyUnityException, ComponentException
-from .values import Vector3, Quaternion
-from . import Logger
-
-class Tag:
-    """
-    Class to group GameObjects together without referencing the tags.
-
-    Parameters
-    ----------
-    tagNumOrName : str or int
-        Name or index of the tag
-
-    Raises
-    ------
-    ValueError
-        If there is no tag name
-    IndexError
-        If there is no tag at the provided index
-    TypeError
-        If the argument is not a str or int
-
-    Attributes
-    ----------
-    tagName : str
-        Tag name
-    tag : int
-        Tag index of the list of tags
-
-        """
-
-    tags = ["Default"]
-    """List of current tags"""
-
-    @classmethod
-    def AddTag(cls, name):
-        """
-        Add a new tag to the tag list.
-
-        Parameters
-        ----------
-        name : str
-            Name of the tag
-
-        Returns
-        -------
-        int
-            The tag index
-
-        """
-        cls.tags.append(name)
-        return len(cls.tags) - 1
-
-    def __init__(self, tagNumOrName):
-        if type(tagNumOrName) is str:
-            self.tagName = tagNumOrName
-            self.tag = Tag.tags.index(tagNumOrName)
-        elif type(tagNumOrName) is int:
-            self.tag = tagNumOrName
-            self.tagName = Tag.tags[tagNumOrName]
-        else:
-            raise TypeError(f"Argument 1:"
-                            f"expected str or int, got {type(tagNumOrName).__name__}")
-
-class SavesProjectID:
-    pass
-
-class GameObject(SavesProjectID):
-    """
-    Class to create a GameObject, which is an object with components.
-
-    Parameters
-    ----------
-    name : str, optional
-        Name of GameObject
-    parent : GameObject or None
-        Parent of GameObject
-
-    Attributes
-    ----------
-    name : str
-        Name of the GameObject
-    components : list
-        List of components
-    tag : Tag
-        Tag that the GameObject has (defaults to tag 0 or Default)
-    transform : Transform
-        Transform that belongs to the GameObject
-
-    """
-
-    def __init__(self, name="GameObject", parent=None):
-        self.name = name
-        self.components = []
-        self.transform = None
-        self.AddComponent(Transform)
-        if parent:
-            self.transform.ReparentTo(parent.transform)
-        self.tag = Tag(0)
-        self.enabled = True
-        self.scene = None
-
-    @classmethod
-    def BareObject(cls, name="GameObject"):
-        """
-        Create a bare GameObject with no components or attributes.
-
-        Parameters
-        ==========
-        name : str
-            Name of the GameObject
-
-        """
-        obj = cls.__new__(cls)
-        obj.name = name
-        obj.components = []
-        obj.transform = None
-        obj.scene = None
-        return obj
-
-    def AddComponent(self, componentClass):
-        """
-        Adds a component to the GameObject.
-        If it is a transform, set
-        GameObject's transform to it.
-
-        Parameters
-        ----------
-        componentClass : Component
-            Component to add. Must inherit from :class:`Component`
-
-        """
-        if not isinstance(componentClass, type):
-            raise ComponentException(
-                f"Cannot add {componentClass!r} to the GameObject; "
-                f"it is not a component"
-            )
-        if not issubclass(componentClass, Component):
-            raise ComponentException(
-                f"Cannot add {componentClass.__name__} to the GameObject; "
-                f"it is not a component"
-            )
-        if (issubclass(componentClass, SingleComponent) and
-                self.GetComponents(componentClass)):
-            raise ComponentException(
-                f"Cannot add {componentClass.__name__} to the GameObject; "
-                f"it already has one")
-        else:
-            component = componentClass(self.transform)
-            self.components.append(component)
-            if componentClass is Transform:
-                self.transform = component
-
-            component.gameObject = self
-            component.transform = self.transform
-            return component
-
-    def GetComponent(self, componentClass):
-        """
-        Gets a component from the GameObject.
-        Will return first match.
-        For all matches, use :meth:`GameObject.GetComponents`.
-
-        Parameters
-        ----------
-        componentClass : Component
-            Component to get. Must inherit from :class:`Component`
-
-        Returns
-        -------
-        Component or None
-            The specified component, or ``None`` if the component is not found
-
-        """
-        for component in self.components:
-            if isinstance(component, componentClass):
-                return component
-
-        return None
-
-    def RemoveComponent(self, componentClass):
-        """
-        Removes the first matching component from a GameObject.
-        To remove all matching components, use
-        :meth:`GameObject.RemoveComponents`.
-
-        Parameters
-        ----------
-        componentClass : type
-            Component to remove
-
-        Raises
-        ------
-        ComponentException
-            If the GameObject doesn't have the specified component
-        ComponentException
-            If the specified component is a Transform
-
-        """
-        component = self.GetComponent(componentClass)
-        if component is None:
-            raise ComponentException(
-                f"Cannot remove {componentClass.__name__} from the GameObject; "
-                f"it doesn't have one")
-        if componentClass is Transform:
-            raise ComponentException(
-                "Cannot remove a Transform from a GameObject")
-        self.components.remove(component)
-
-    def GetComponents(self, componentClass):
-        """
-        Gets all matching components from the GameObject.
-
-        Parameters
-        ----------
-        componentClass : Component
-            Component to get. Must inherit from :class:`Component`
-
-        Returns
-        -------
-        list
-            A list of all matching components
-
-        """
-
-        return [component for component in self.components if isinstance(component, componentClass)]
-
-    def RemoveComponents(self, componentClass):
-        """
-        Removes all matching component from a GameObject.
-
-        Parameters
-        ----------
-        componentClass : type
-            Component to remove
-
-        Raises
-        ------
-        ComponentException
-            If the specified component is a Transform
-
-        """
-        components = self.GetComponents(componentClass)
-        if componentClass is Transform:
-            raise ComponentException(
-                "Cannot remove a Transform from a GameObject")
-        for component in components:
-            self.components.remove(component)
-
-    def __repr__(self):
-        return (f"<GameObject name={self.name!r} components="
-                f"{list(map(lambda x: type(x).__name__, self.components))}>")
-    def __str__(self):
-        return (f"<GameObject name={self.name!r} components="
-                f"{list(map(lambda x: type(x).__name__, self.components))}>")
-
-class HideInInspector:
-    """
-    An attribute that should be saved when saving a project,
-    but not shown in the Inspector of the PyUnityEditor.
-
-    Attributes
-    ==========
-    type : type
-        Type of the variable
-    default : Any
-        Default value (will be set to the Behaviour)
-    name : NoneType
-        Set when ``Component.__init_subclass__`` is excecuted
-
-    """
-
-    def __init__(self, type_=None, default=None):
-        if isinstance(type_, str):
-            import pyunity
-            if type_ not in pyunity.__all__:
-                raise PyUnityException(f"No type named {type_!r}")
-            self.type = getattr(pyunity, type_)
-        else:
-            self.type = type_
-        self.default = default
-        self.name = None
-
-class ShowInInspector(HideInInspector):
-    """
-    An attribute that should be saved when saving a project,
-    and shown in the Inspector of the PyUnityEditor.
-
-    Attributes
-    ==========
-    type : type
-        Type of the variable
-    default : Any
-        Default value (will be set to the Behaviour)
-    name : str
-        Alternate name shown in the Inspector
-
-    """
-    def __init__(self, type=None, default=None, name=None):
-        super(ShowInInspector, self).__init__(type, default)
-        self.name = name
-
-class _AddFields:
-    selfref = HideInInspector()
-
-    def __call__(self, **kwargs):
-        def decorator(cls):
-            for name, value in kwargs.items():
-                if value.name is None:
-                    value.name = name
-                if value.type is self.__class__.selfref:
-                    value.type = cls
-                cls._saved[name] = value
-                if isinstance(value, ShowInInspector):
-                    cls._shown[name] = value
-
-                if "PYUNITY_SPHINX_CHECK" not in os.environ:
-                    if not hasattr(cls, name):
-                        setattr(cls, name, value.default)
-            return cls
-        return decorator
-
-addFields = _AddFields()
-
-class Component(SavesProjectID):
-    """
-    Base class for built-in components.
-
-    Attributes
-    ----------
-    gameObject : GameObject
-        GameObject that the component belongs to.
-    transform : Transform
-        Transform that the component belongs to.
-
-    """
-
-    _saved = {}
-    _shown = {}
-
-    def __init__(self, transform, isDummy=False):
-        if isDummy:
-            self.gameObject = None
-        else:
-            self.gameObject = transform.gameObject
-        self.transform = transform
-        self.enabled = True
-
-    @classmethod
-    def __init_subclass__(cls):
-        members = inspect.getmembers(cls, lambda a: not inspect.isroutine(a))
-        variables = list(
-            filter(lambda a: not (a[0].startswith("__")), members))
-<<<<<<< HEAD
-        saved = {a[0]: a[1]
-                for a in variables if isinstance(a[1], HideInInspector)}
-        shown = {a[0]: a[1]
-                for a in variables if isinstance(a[1], ShowInInspector)}
-        cls._saved = saved
-        cls._shown = shown
-=======
-        shown = {a[0]: a[1]
-                 for a in variables if isinstance(a[1], ShowInInspector)}
-        saved = {a[0]: a[1]
-                 for a in variables if isinstance(a[1], HideInInspector)}
-        cls.shown = shown
-        cls.saved = saved
->>>>>>> 8480ccdd
-
-        if "PYUNITY_SPHINX_CHECK" not in os.environ:
-            for name, val in saved.items():
-                if val.type is None:
-                    val.type = cls
-                if val.name is None:
-                    val.name = name
-                setattr(cls, name, val.default)
-
-    def AddComponent(self, component):
-        """
-        Calls :meth:`GameObject.AddComponent` on the component's GameObject.
-
-        Parameters
-        ----------
-        component : Component
-            Component to add. Must inherit from :class:`Component`
-
-        """
-        return self.gameObject.AddComponent(component)
-
-    def GetComponent(self, component):
-        """
-        Calls :meth:`GameObject.GetComponent` on the component's GameObject.
-
-        Parameters
-        ----------
-        componentClass : Component
-            Component to get. Must inherit from :class:`Component`
-
-        """
-        return self.gameObject.GetComponent(component)
-
-    def RemoveComponent(self, component):
-        """
-        Calls :meth:`GameObject.RemoveComponent` on the component's GameObject.
-
-        Parameters
-        ----------
-        component : Component
-            Component to remove. Must inherit from :class:`Component`
-
-        """
-        return self.gameObject.RemoveComponent(component)
-
-    def GetComponents(self, component):
-        """
-        Calls :meth:`GameObject.GetComponents` on the component's GameObject.
-
-        Parameters
-        ----------
-        componentClass : Component
-            Component to get. Must inherit from :class:`Component`
-
-        """
-        return self.gameObject.GetComponents(component)
-
-    def RemoveComponents(self, component):
-        """
-        Calls :meth:`GameObject.RemoveComponents` on the component's GameObject.
-
-        Parameters
-        ----------
-        component : Component
-            Component to remove. Must inherit from :class:`Component`
-
-        """
-        return self.gameObject.RemoveComponents(component)
-
-    @property
-    def scene(self):
-        """Get the scene of the GameObject."""
-        return self.gameObject.scene
-
-class SingleComponent(Component):
-    """
-    Represents a component that can be added only once.
-
-    """
-    pass
-
-@addFields(parent=HideInInspector(addFields.selfref))
-class Transform(SingleComponent):
-    """
-    Class to hold data about a GameObject's transformation.
-
-    Attributes
-    ----------
-    gameObject : GameObject
-        GameObject that the component belongs to.
-    localPosition : Vector3
-        Position of the Transform in local space.
-    localRotation : Quaternion
-        Rotation of the Transform in local space.
-    localScale : Vector3
-        Scale of the Transform in local space.
-    parent : Transform or None
-        Parent of the Transform. The hierarchical tree is
-        actually formed by the Transform, not the GameObject.
-        Do not modify this attribute.
-    children : list
-        List of children
-
-    """
-
-    localPosition = ShowInInspector(Vector3, None, "position")
-    localRotation = ShowInInspector(Quaternion, None, "rotation")
-    localScale = ShowInInspector(Vector3, None, "scale")
-
-    def __init__(self, transform=None):
-        super(Transform, self).__init__(self, True)
-        assert transform is None
-        self.localPosition = Vector3.zero()
-        self.localRotation = Quaternion.identity()
-        self.localScale = Vector3.one()
-        self.parent = None
-        self.children = []
-
-    @property
-    def position(self):
-        """Position of the Transform in world space."""
-        if self.parent is None:
-            return self.localPosition.copy()
-        else:
-            return self.parent.position + self.parent.rotation.RotateVector(self.localPosition) * self.scale
-
-    @position.setter
-    def position(self, value):
-        if not isinstance(value, Vector3):
-            raise PyUnityException(
-                f"Cannot set position to object of type {type(value).__name__!r}")
-
-        if self.parent is None:
-            self.localPosition = value
-        else:
-            self.localPosition = self.parent.rotation.RotateVector(
-                value / self.scale - self.parent.position)
-
-    @property
-    def rotation(self):
-        """Rotation of the Transform in world space."""
-        if self.parent is None:
-            return self.localRotation.copy()
-        else:
-            return self.localRotation * self.parent.rotation
-
-    @rotation.setter
-    def rotation(self, value):
-        if not isinstance(value, Quaternion):
-            raise PyUnityException(
-                f"Cannot set rotation to object of type {type(value).__name__!r}")
-
-        if self.parent is None:
-            self.localRotation = value
-        else:
-            self.localRotation = value * self.parent.rotation.conjugate
-
-    @property
-    def localEulerAngles(self):
-        """
-        Rotation of the Transform in local space.
-        It is measured in degrees around x, y, and z.
-
-        """
-        return self.localRotation.eulerAngles
-
-    @localEulerAngles.setter
-    def localEulerAngles(self, value):
-        self.localRotation = Quaternion.Euler(value)
-
-    @property
-    def eulerAngles(self):
-        """
-        Rotation of the Transform in world space.
-        It is measured in degrees around x, y, and z.
-
-        """
-        return self.rotation.eulerAngles
-
-    @eulerAngles.setter
-    def eulerAngles(self, value):
-        self.rotation = Quaternion.Euler(value)
-
-    @property
-    def scale(self):
-        """Scale of the Transform in world space."""
-        if self.parent is None:
-            return self.localScale.copy()
-        else:
-            return self.parent.scale * self.localScale
-
-    @scale.setter
-    def scale(self, value):
-        if not isinstance(value, Vector3):
-            raise PyUnityException(
-                f"Cannot set scale to object of type {type(value).__name__!r}")
-        if self.parent is None or not bool(self.parent.scale):
-            self.localScale = value
-        else:
-            self.localScale = value / self.parent.scale
-
-    def ReparentTo(self, parent):
-        """
-        Reparent a Transform.
-
-        Parameters
-        ----------
-        parent : Transform
-            The parent to reparent to.
-
-        """
-        if self.parent:
-            self.parent.children.remove(self)
-        if parent:
-            parent.children.append(self)
-        self.parent = parent
-
-    def List(self):
-        """
-        Prints the Transform's full path from the root, then
-        lists the children in alphabetical order. This results in a
-        nice list of all GameObjects.
-
-        """
-        Logger.Log(self.FullPath())
-        for child in sorted(self.children, key=lambda x: x.gameObject.name):
-            child.List()
-
-    def GetDescendants(self):
-        """Iterate through all descedants of this Transform."""
-        yield self
-        for child in self.children:
-            for subchild in child.GetDescendants():
-                yield subchild
-
-    def FullPath(self):
-        """
-        Gets the full path of the Transform.
-
-        Returns
-        -------
-        str
-            The full path of the Transform.
-
-        """
-        path = f"/{self.gameObject.name}"
-        parent = self.parent
-        while parent is not None:
-            path = f"/{parent.gameObject.name}{path}"
-            parent = parent.parent
-        return path
-
-    def LookAtTransform(self, transform):
-        """
-        Face towards another transform's position.
-
-        Parameters
-        ==========
-        transform : Transform
-            Transform to face towards
-
-        Notes
-        =====
-        The rotation generated may not be upright, and
-        to fix this just use ``transform.rotation.eulerAngles *= Vector3(1, 1, 0)``
-        which will remove the Z component of the Euler angles.
-
-        """
-        v = transform.position - self.position
-        self.rotation = Quaternion.FromDir(v)
-
-    def LookAtGameObject(self, gameObject):
-        """
-        Face towards another GameObject's position. See
-        :meth:`Transform.LookAtTransform` for details.
-
-        Parameters
-        ==========
-        gameObject : GameObject
-            GameObject to face towards
-
-        """
-        v = gameObject.transform.position - self.position
-        self.rotation = Quaternion.FromDir(v)
-
-    def LookAtPoint(self, vec):
-        """
-        Face towards a point. See
-        :meth:`Transform.LookAtTransform` for details.
-
-        Parameters
-        ==========
-        vec : Vector3
-            Point to face towards
-
-        """
-        v = vec - self.position
-        self.rotation = Quaternion.FromDir(v)
-
-    def LookInDirection(self, vec):
-        """
-        Face in a vector direction (from origin to point).
-        See :meth:`Transform.LookAtTransform` for details.
-
-        Parameters
-        ==========
-        vec : Vector3
-            Direction to face in
-
-        """
-        self.rotation = Quaternion.FromDir(vec)
-
-    def __repr__(self):
-        return (f"<Transform position={self.position} rotation={self.rotation}"
-                f" scale={self.scale} path={self.FullPath()!r}>")
-    def __str__(self):
-        return (f"<Transform position={self.position} rotation={self.rotation}"
-                f" scale={self.scale} path={self.FullPath()!r}>")
+# Copyright (c) 2020-2022 The PyUnity Team
+# This file is licensed under the MIT License.
+# See https://docs.pyunity.x10.bz/en/latest/license.html
+
+"""
+Core classes for the PyUnity library.
+
+This module has some key classes used throughout PyUnity, and
+have to be in the same file due to references both ways. Usually
+when you create a scene, you should never create Components
+directly, instead add them with AddComponent.
+
+Example
+-------
+To create a GameObject with 2 children, one of which has its own child,
+and all have MeshRenderers:
+
+    >>> from pyunity import * # Import
+    Loaded config
+    Trying GLFW as a window provider
+    GLFW doesn't work, trying PySDL2
+    Trying PySDL2 as a window provider
+    Using window provider PySDL2
+    Loaded PyUnity version 0.9.0
+    >>> mat = Material(RGB(255, 0, 0)) # Create a default material
+    >>> root = GameObject("Root") # Create a root GameObjects
+    >>> child1 = GameObject("Child1", root) # Create a child
+    >>> child1.transform.localPosition = Vector3(-2, 0, 0) # Move the child
+    >>> renderer = child1.AddComponent(MeshRenderer) # Add a renderer
+    >>> renderer.mat = mat # Add a material
+    >>> renderer.mesh = Mesh.cube(2) # Add a mesh
+    >>> child2 = GameObject("Child2", root) # Create another child
+    >>> renderer = child2.AddComponent(MeshRenderer) # Add a renderer
+    >>> renderer.mat = mat # Add a material
+    >>> renderer.mesh = Mesh.quad(1) # Add a mesh
+    >>> grandchild = GameObject("Grandchild", child2) # Add a grandchild
+    >>> grandchild.transform.localPosition = Vector3(0, 5, 0) # Move the grandchild
+    >>> renderer = grandchild.AddComponent(MeshRenderer) # Add a renderer
+    >>> renderer.mat = mat # Add a material
+    >>> renderer.mesh = Mesh.cube(3) # Add a mesh
+    >>> root.transform.List() # List all GameObjects
+    /Root
+    /Root/Child1
+    /Root/Child2
+    /Root/Child2/Grandchild
+    >>> child1.components # List child1's components
+    [<Transform position=Vector3(-2, 0, 0) rotation=Quaternion(1, 0, 0, 0) scale=Vector3(1, 1, 1) path="/Root/Child1">, <pyunity.core.MeshRenderer object at 0x0A929460>]
+    >>> child2.transform.children # List child2's children
+    [<Transform position=Vector3(0, 5, 0) rotation=Quaternion(1, 0, 0, 0) scale=Vector3(1, 1, 1) path="/Root/Child2/Grandchild">]
+
+"""
+
+__all__ = ["Component", "GameObject", "SingleComponent",
+           "Tag", "Transform", "ShowInInspector",
+           "HideInInspector", "addFields", "SavesProjectID"]
+
+import inspect
+import os
+from .errors import PyUnityException, ComponentException
+from .values import Vector3, Quaternion
+from . import Logger
+
+class Tag:
+    """
+    Class to group GameObjects together without referencing the tags.
+
+    Parameters
+    ----------
+    tagNumOrName : str or int
+        Name or index of the tag
+
+    Raises
+    ------
+    ValueError
+        If there is no tag name
+    IndexError
+        If there is no tag at the provided index
+    TypeError
+        If the argument is not a str or int
+
+    Attributes
+    ----------
+    tagName : str
+        Tag name
+    tag : int
+        Tag index of the list of tags
+
+        """
+
+    tags = ["Default"]
+    """List of current tags"""
+
+    @classmethod
+    def AddTag(cls, name):
+        """
+        Add a new tag to the tag list.
+
+        Parameters
+        ----------
+        name : str
+            Name of the tag
+
+        Returns
+        -------
+        int
+            The tag index
+
+        """
+        cls.tags.append(name)
+        return len(cls.tags) - 1
+
+    def __init__(self, tagNumOrName):
+        if type(tagNumOrName) is str:
+            self.tagName = tagNumOrName
+            self.tag = Tag.tags.index(tagNumOrName)
+        elif type(tagNumOrName) is int:
+            self.tag = tagNumOrName
+            self.tagName = Tag.tags[tagNumOrName]
+        else:
+            raise TypeError(f"Argument 1:"
+                            f"expected str or int, got {type(tagNumOrName).__name__}")
+
+class SavesProjectID:
+    pass
+
+class GameObject(SavesProjectID):
+    """
+    Class to create a GameObject, which is an object with components.
+
+    Parameters
+    ----------
+    name : str, optional
+        Name of GameObject
+    parent : GameObject or None
+        Parent of GameObject
+
+    Attributes
+    ----------
+    name : str
+        Name of the GameObject
+    components : list
+        List of components
+    tag : Tag
+        Tag that the GameObject has (defaults to tag 0 or Default)
+    transform : Transform
+        Transform that belongs to the GameObject
+
+    """
+
+    def __init__(self, name="GameObject", parent=None):
+        self.name = name
+        self.components = []
+        self.transform = None
+        self.AddComponent(Transform)
+        if parent:
+            self.transform.ReparentTo(parent.transform)
+        self.tag = Tag(0)
+        self.enabled = True
+        self.scene = None
+
+    @classmethod
+    def BareObject(cls, name="GameObject"):
+        """
+        Create a bare GameObject with no components or attributes.
+
+        Parameters
+        ==========
+        name : str
+            Name of the GameObject
+
+        """
+        obj = cls.__new__(cls)
+        obj.name = name
+        obj.components = []
+        obj.transform = None
+        obj.scene = None
+        return obj
+
+    def AddComponent(self, componentClass):
+        """
+        Adds a component to the GameObject.
+        If it is a transform, set
+        GameObject's transform to it.
+
+        Parameters
+        ----------
+        componentClass : Component
+            Component to add. Must inherit from :class:`Component`
+
+        """
+        if not isinstance(componentClass, type):
+            raise ComponentException(
+                f"Cannot add {componentClass!r} to the GameObject; "
+                f"it is not a component"
+            )
+        if not issubclass(componentClass, Component):
+            raise ComponentException(
+                f"Cannot add {componentClass.__name__} to the GameObject; "
+                f"it is not a component"
+            )
+        if (issubclass(componentClass, SingleComponent) and
+                self.GetComponents(componentClass)):
+            raise ComponentException(
+                f"Cannot add {componentClass.__name__} to the GameObject; "
+                f"it already has one")
+        else:
+            component = componentClass(self.transform)
+            self.components.append(component)
+            if componentClass is Transform:
+                self.transform = component
+
+            component.gameObject = self
+            component.transform = self.transform
+            return component
+
+    def GetComponent(self, componentClass):
+        """
+        Gets a component from the GameObject.
+        Will return first match.
+        For all matches, use :meth:`GameObject.GetComponents`.
+
+        Parameters
+        ----------
+        componentClass : Component
+            Component to get. Must inherit from :class:`Component`
+
+        Returns
+        -------
+        Component or None
+            The specified component, or ``None`` if the component is not found
+
+        """
+        for component in self.components:
+            if isinstance(component, componentClass):
+                return component
+
+        return None
+
+    def RemoveComponent(self, componentClass):
+        """
+        Removes the first matching component from a GameObject.
+        To remove all matching components, use
+        :meth:`GameObject.RemoveComponents`.
+
+        Parameters
+        ----------
+        componentClass : type
+            Component to remove
+
+        Raises
+        ------
+        ComponentException
+            If the GameObject doesn't have the specified component
+        ComponentException
+            If the specified component is a Transform
+
+        """
+        component = self.GetComponent(componentClass)
+        if component is None:
+            raise ComponentException(
+                f"Cannot remove {componentClass.__name__} from the GameObject; "
+                f"it doesn't have one")
+        if componentClass is Transform:
+            raise ComponentException(
+                "Cannot remove a Transform from a GameObject")
+        self.components.remove(component)
+
+    def GetComponents(self, componentClass):
+        """
+        Gets all matching components from the GameObject.
+
+        Parameters
+        ----------
+        componentClass : Component
+            Component to get. Must inherit from :class:`Component`
+
+        Returns
+        -------
+        list
+            A list of all matching components
+
+        """
+
+        return [component for component in self.components if isinstance(component, componentClass)]
+
+    def RemoveComponents(self, componentClass):
+        """
+        Removes all matching component from a GameObject.
+
+        Parameters
+        ----------
+        componentClass : type
+            Component to remove
+
+        Raises
+        ------
+        ComponentException
+            If the specified component is a Transform
+
+        """
+        components = self.GetComponents(componentClass)
+        if componentClass is Transform:
+            raise ComponentException(
+                "Cannot remove a Transform from a GameObject")
+        for component in components:
+            self.components.remove(component)
+
+    def __repr__(self):
+        return (f"<GameObject name={self.name!r} components="
+                f"{list(map(lambda x: type(x).__name__, self.components))}>")
+    def __str__(self):
+        return (f"<GameObject name={self.name!r} components="
+                f"{list(map(lambda x: type(x).__name__, self.components))}>")
+
+class HideInInspector:
+    """
+    An attribute that should be saved when saving a project,
+    but not shown in the Inspector of the PyUnityEditor.
+
+    Attributes
+    ==========
+    type : type
+        Type of the variable
+    default : Any
+        Default value (will be set to the Behaviour)
+    name : NoneType
+        Set when ``Component.__init_subclass__`` is excecuted
+
+    """
+
+    def __init__(self, type_=None, default=None):
+        if isinstance(type_, str):
+            import pyunity
+            if type_ not in pyunity.__all__:
+                raise PyUnityException(f"No type named {type_!r}")
+            self.type = getattr(pyunity, type_)
+        else:
+            self.type = type_
+        self.default = default
+        self.name = None
+
+class ShowInInspector(HideInInspector):
+    """
+    An attribute that should be saved when saving a project,
+    and shown in the Inspector of the PyUnityEditor.
+
+    Attributes
+    ==========
+    type : type
+        Type of the variable
+    default : Any
+        Default value (will be set to the Behaviour)
+    name : str
+        Alternate name shown in the Inspector
+
+    """
+    def __init__(self, type=None, default=None, name=None):
+        super(ShowInInspector, self).__init__(type, default)
+        self.name = name
+
+class _AddFields:
+    selfref = HideInInspector()
+
+    def __call__(self, **kwargs):
+        def decorator(cls):
+            for name, value in kwargs.items():
+                if value.name is None:
+                    value.name = name
+                if value.type is self.__class__.selfref:
+                    value.type = cls
+                cls._saved[name] = value
+                if isinstance(value, ShowInInspector):
+                    cls._shown[name] = value
+
+                if "PYUNITY_SPHINX_CHECK" not in os.environ:
+                    if not hasattr(cls, name):
+                        setattr(cls, name, value.default)
+            return cls
+        return decorator
+
+addFields = _AddFields()
+
+class Component(SavesProjectID):
+    """
+    Base class for built-in components.
+
+    Attributes
+    ----------
+    gameObject : GameObject
+        GameObject that the component belongs to.
+    transform : Transform
+        Transform that the component belongs to.
+
+    """
+
+    _saved = {}
+    _shown = {}
+
+    def __init__(self, transform, isDummy=False):
+        if isDummy:
+            self.gameObject = None
+        else:
+            self.gameObject = transform.gameObject
+        self.transform = transform
+        self.enabled = True
+
+    @classmethod
+    def __init_subclass__(cls):
+        members = inspect.getmembers(cls, lambda a: not inspect.isroutine(a))
+        variables = list(
+            filter(lambda a: not (a[0].startswith("__")), members))
+        shown = {a[0]: a[1]
+                 for a in variables if isinstance(a[1], ShowInInspector)}
+        saved = {a[0]: a[1]
+                 for a in variables if isinstance(a[1], HideInInspector)}
+        cls._shown = shown
+        cls._saved = saved
+
+        if "PYUNITY_SPHINX_CHECK" not in os.environ:
+            for name, val in saved.items():
+                if val.type is None:
+                    val.type = cls
+                if val.name is None:
+                    val.name = name
+                setattr(cls, name, val.default)
+
+    def AddComponent(self, component):
+        """
+        Calls :meth:`GameObject.AddComponent` on the component's GameObject.
+
+        Parameters
+        ----------
+        component : Component
+            Component to add. Must inherit from :class:`Component`
+
+        """
+        return self.gameObject.AddComponent(component)
+
+    def GetComponent(self, component):
+        """
+        Calls :meth:`GameObject.GetComponent` on the component's GameObject.
+
+        Parameters
+        ----------
+        componentClass : Component
+            Component to get. Must inherit from :class:`Component`
+
+        """
+        return self.gameObject.GetComponent(component)
+
+    def RemoveComponent(self, component):
+        """
+        Calls :meth:`GameObject.RemoveComponent` on the component's GameObject.
+
+        Parameters
+        ----------
+        component : Component
+            Component to remove. Must inherit from :class:`Component`
+
+        """
+        return self.gameObject.RemoveComponent(component)
+
+    def GetComponents(self, component):
+        """
+        Calls :meth:`GameObject.GetComponents` on the component's GameObject.
+
+        Parameters
+        ----------
+        componentClass : Component
+            Component to get. Must inherit from :class:`Component`
+
+        """
+        return self.gameObject.GetComponents(component)
+
+    def RemoveComponents(self, component):
+        """
+        Calls :meth:`GameObject.RemoveComponents` on the component's GameObject.
+
+        Parameters
+        ----------
+        component : Component
+            Component to remove. Must inherit from :class:`Component`
+
+        """
+        return self.gameObject.RemoveComponents(component)
+
+    @property
+    def scene(self):
+        """Get the scene of the GameObject."""
+        return self.gameObject.scene
+
+class SingleComponent(Component):
+    """
+    Represents a component that can be added only once.
+
+    """
+    pass
+
+@addFields(parent=HideInInspector(addFields.selfref))
+class Transform(SingleComponent):
+    """
+    Class to hold data about a GameObject's transformation.
+
+    Attributes
+    ----------
+    gameObject : GameObject
+        GameObject that the component belongs to.
+    localPosition : Vector3
+        Position of the Transform in local space.
+    localRotation : Quaternion
+        Rotation of the Transform in local space.
+    localScale : Vector3
+        Scale of the Transform in local space.
+    parent : Transform or None
+        Parent of the Transform. The hierarchical tree is
+        actually formed by the Transform, not the GameObject.
+        Do not modify this attribute.
+    children : list
+        List of children
+
+    """
+
+    localPosition = ShowInInspector(Vector3, None, "position")
+    localRotation = ShowInInspector(Quaternion, None, "rotation")
+    localScale = ShowInInspector(Vector3, None, "scale")
+
+    def __init__(self, transform=None):
+        super(Transform, self).__init__(self, True)
+        assert transform is None
+        self.localPosition = Vector3.zero()
+        self.localRotation = Quaternion.identity()
+        self.localScale = Vector3.one()
+        self.parent = None
+        self.children = []
+
+    @property
+    def position(self):
+        """Position of the Transform in world space."""
+        if self.parent is None:
+            return self.localPosition.copy()
+        else:
+            return self.parent.position + self.parent.rotation.RotateVector(self.localPosition) * self.scale
+
+    @position.setter
+    def position(self, value):
+        if not isinstance(value, Vector3):
+            raise PyUnityException(
+                f"Cannot set position to object of type {type(value).__name__!r}")
+
+        if self.parent is None:
+            self.localPosition = value
+        else:
+            self.localPosition = self.parent.rotation.RotateVector(
+                value / self.scale - self.parent.position)
+
+    @property
+    def rotation(self):
+        """Rotation of the Transform in world space."""
+        if self.parent is None:
+            return self.localRotation.copy()
+        else:
+            return self.localRotation * self.parent.rotation
+
+    @rotation.setter
+    def rotation(self, value):
+        if not isinstance(value, Quaternion):
+            raise PyUnityException(
+                f"Cannot set rotation to object of type {type(value).__name__!r}")
+
+        if self.parent is None:
+            self.localRotation = value
+        else:
+            self.localRotation = value * self.parent.rotation.conjugate
+
+    @property
+    def localEulerAngles(self):
+        """
+        Rotation of the Transform in local space.
+        It is measured in degrees around x, y, and z.
+
+        """
+        return self.localRotation.eulerAngles
+
+    @localEulerAngles.setter
+    def localEulerAngles(self, value):
+        self.localRotation = Quaternion.Euler(value)
+
+    @property
+    def eulerAngles(self):
+        """
+        Rotation of the Transform in world space.
+        It is measured in degrees around x, y, and z.
+
+        """
+        return self.rotation.eulerAngles
+
+    @eulerAngles.setter
+    def eulerAngles(self, value):
+        self.rotation = Quaternion.Euler(value)
+
+    @property
+    def scale(self):
+        """Scale of the Transform in world space."""
+        if self.parent is None:
+            return self.localScale.copy()
+        else:
+            return self.parent.scale * self.localScale
+
+    @scale.setter
+    def scale(self, value):
+        if not isinstance(value, Vector3):
+            raise PyUnityException(
+                f"Cannot set scale to object of type {type(value).__name__!r}")
+        if self.parent is None or not bool(self.parent.scale):
+            self.localScale = value
+        else:
+            self.localScale = value / self.parent.scale
+
+    def ReparentTo(self, parent):
+        """
+        Reparent a Transform.
+
+        Parameters
+        ----------
+        parent : Transform
+            The parent to reparent to.
+
+        """
+        if self.parent:
+            self.parent.children.remove(self)
+        if parent:
+            parent.children.append(self)
+        self.parent = parent
+
+    def List(self):
+        """
+        Prints the Transform's full path from the root, then
+        lists the children in alphabetical order. This results in a
+        nice list of all GameObjects.
+
+        """
+        Logger.Log(self.FullPath())
+        for child in sorted(self.children, key=lambda x: x.gameObject.name):
+            child.List()
+
+    def GetDescendants(self):
+        """Iterate through all descedants of this Transform."""
+        yield self
+        for child in self.children:
+            for subchild in child.GetDescendants():
+                yield subchild
+
+    def FullPath(self):
+        """
+        Gets the full path of the Transform.
+
+        Returns
+        -------
+        str
+            The full path of the Transform.
+
+        """
+        path = f"/{self.gameObject.name}"
+        parent = self.parent
+        while parent is not None:
+            path = f"/{parent.gameObject.name}{path}"
+            parent = parent.parent
+        return path
+
+    def LookAtTransform(self, transform):
+        """
+        Face towards another transform's position.
+
+        Parameters
+        ==========
+        transform : Transform
+            Transform to face towards
+
+        Notes
+        =====
+        The rotation generated may not be upright, and
+        to fix this just use ``transform.rotation.eulerAngles *= Vector3(1, 1, 0)``
+        which will remove the Z component of the Euler angles.
+
+        """
+        v = transform.position - self.position
+        self.rotation = Quaternion.FromDir(v)
+
+    def LookAtGameObject(self, gameObject):
+        """
+        Face towards another GameObject's position. See
+        :meth:`Transform.LookAtTransform` for details.
+
+        Parameters
+        ==========
+        gameObject : GameObject
+            GameObject to face towards
+
+        """
+        v = gameObject.transform.position - self.position
+        self.rotation = Quaternion.FromDir(v)
+
+    def LookAtPoint(self, vec):
+        """
+        Face towards a point. See
+        :meth:`Transform.LookAtTransform` for details.
+
+        Parameters
+        ==========
+        vec : Vector3
+            Point to face towards
+
+        """
+        v = vec - self.position
+        self.rotation = Quaternion.FromDir(v)
+
+    def LookInDirection(self, vec):
+        """
+        Face in a vector direction (from origin to point).
+        See :meth:`Transform.LookAtTransform` for details.
+
+        Parameters
+        ==========
+        vec : Vector3
+            Direction to face in
+
+        """
+        self.rotation = Quaternion.FromDir(vec)
+
+    def __repr__(self):
+        return (f"<Transform position={self.position} rotation={self.rotation}"
+                f" scale={self.scale} path={self.FullPath()!r}>")
+    def __str__(self):
+        return (f"<Transform position={self.position} rotation={self.rotation}"
+                f" scale={self.scale} path={self.FullPath()!r}>")