--- conflicted
+++ resolved
@@ -452,14 +452,9 @@
         self.depthShader = shaders["Depth"]
         self.clearColor = RGB(0, 0, 0)
 
-<<<<<<< HEAD
         from .gui import Canvas
-        self.shown["fov"] = ShowInInspector(int, 90, "fov")
-        self.shown["orthoSize"] = ShowInInspector(float, 5, "Ortho Size")
         self.shown["canvas"] = ShowInInspector(Canvas, None, "canvas")
-        self.saved["canvas"] = self.shown["canvas"]
-=======
->>>>>>> 30b99cab
+        self.saved["canvas"] = self.shown["canvas
         self.fov = 90
         self.orthoSize = 5
 
