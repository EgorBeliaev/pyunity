__all__ = ["RAQM_SUPPORT", "Canvas", "RectData", "RectAnchors",
           "RectOffset", "RectTransform", "Image2D", "Gui",
           "Text", "FontLoader", "GuiComponent",
           "NoResponseGuiComponent", "CheckBox",
           "GuiRenderComponent", "TextAlign", "Font",
           "Button", "RenderTarget"]

from .errors import PyUnityException
from .values import Vector2, Color, RGB
from .core import Component, SingleComponent, GameObject, ShowInInspector, MeshRenderer
from .files import Texture2D, convert
from .input import Input, MouseCode, KeyState
from .values import ABCMeta, abstractmethod
<<<<<<< HEAD
from .render import Screen
from PIL import Image, ImageDraw, ImageFont, features
from collections.abc import Callable
=======
from .render import Screen, Camera
from PIL import Image, ImageDraw, ImageFont
from types import FunctionType
import OpenGL.GL as gl
>>>>>>> 367067de
import os
import sys
import enum

RAQM_SUPPORT = features.check("raqm")

class Canvas(Component):
    """
    A Component that manages GUI interactions
    and 2D rendering. Only GameObjects which
    are a descendant of a Canvas will be
    rendered.

    """

    def Update(self, updated):
        """
        Check if any components have been clicked on.

        Parameters
        ----------
        updated : list
            List of already updated GameObjects.
        """
        for descendant in self.transform.GetDescendants():
            if descendant in updated:
                continue
            updated.append(descendant)
            comp = descendant.GetComponent(GuiComponent)
            if comp is not None:
                rectTransform = descendant.GetComponent(RectTransform)
                rect = rectTransform.GetRect() + rectTransform.offset
                pos = Vector2(Input.mousePosition)
                if rect.min < pos < rect.max:
                    comp.HoverUpdate()

class RectData:
    """
    Class to represent a 2D rect.

    Parameters
    ----------
    min_or_both : Vector2 or RectData
        Minimum value, or another RectData object
    max : Vector2 or None
        Maximum value. Default is None

    """

    def __init__(self, min_or_both=None, max=None):
        if min_or_both is None:
            self.min = Vector2.zero()
            self.max = Vector2.zero()
        elif max is None:
            if isinstance(min_or_both, RectData):
                self.min = min_or_both.min.copy()
                self.max = min_or_both.max.copy()
            else:
                self.min = min_or_both.copy()
                self.min = min_or_both.copy()
        else:
            self.min = min_or_both.copy()
            self.max = max.copy()
    
    def size(self):
        return self.max - self.min

    def __repr__(self):
        """String representation of the RectData"""
        return "<{} min={} max={}>".format(self.__class__.__name__, self.min, self.max)

    def __add__(self, other):
        if isinstance(other, RectData):
            return RectData(self.min + other.min, self.max + other.max)
        else:
            return RectData(self.min + other, self.max + other)

    def __sub__(self, other):
        if isinstance(other, RectData):
            return RectData(self.min - other.min, self.max - other.max)
        else:
            return RectData(self.min - other, self.max - other)

    def __mul__(self, other):
        if isinstance(other, RectData):
            return RectData(self.min * other.min, self.max * other.max)
        else:
            return RectData(self.min * other, self.max * other)

class RectAnchors(RectData):
    """
    A type of RectData which represents
    the anchor points of a RectTransform.

    """

    def SetPoint(self, p):
        """
        Changes both the minimum and maximum anchor points.

        Parameters
        ----------
        p : Vector2
            Point

        """
        self.min = p.copy()
        self.max = p.copy()

    def RelativeTo(self, other):
        """
        Get RectData of another Rect relative to the
        anchor points.

        Parameters
        ----------
        other : RectData
            Querying rect

        Returns
        -------
        RectData
            Relative rect to this
        """
        parentSize = other.max - other.min
        absAnchorMin = other.min + (self.min * parentSize)
        absAnchorMax = other.min + (self.max * parentSize)
        return RectData(absAnchorMin, absAnchorMax)

class RectOffset(RectData):
    """
    Rect to represent the offset from the
    anchor points of a RectTransform.

    """

    @staticmethod
    def Rectangle(size, center=Vector2.zero()):
        """
        Create a rectangular RectOffset.

        Parameters
        ----------
        size : float or Vector2
            Size of offset
        center : Vector2, optional
            Central point of RectOffset, by default Vector2.zero()

        Returns
        -------
        RectOffset
            The generated RectOffset

        """
        return RectOffset(center - size / 2, center + size / 2)

    def Move(self, pos):
        """
        Move the RectOffset by a specified amount.

        Parameters
        ----------
        pos : Vector2

        """
        self.min += pos
        self.max += pos

    def SetCenter(self, pos):
        """
        Sets the center of the RectOffset. The size is preserved.

        Parameters
        ----------
        pos : Vector2
            Center point of the RectOffset

        """
        size = self.max - self.min
        self.min = pos - size / 2
        self.max = pos + size / 2

    def SetPoint(self, pos):
        self.min = pos.copy()
        self.max = pos.copy()

class RectTransform(SingleComponent):
    """
    A Component that represents the size, position and
    orientation of a 2D object.

    Attributes
    ----------
    anchors : RectAnchors
        Anchor points of the RectTransform. Measured
        between Vector2(0, 0) and Vector2(1, 1)
    offset : RectOffset
        Offset vectors representing the offset of
        opposite corners from the anchors. Measured
        in pixels
    pivot : Vector2
        Point in which the object rotates around.
        Measured between Vector2(0, 0) and Vector2(1, 1)
    rotation : float
        Rotation in degrees

    """

    anchors = ShowInInspector(RectAnchors)
    offset = ShowInInspector(RectOffset)
    pivot = ShowInInspector(Vector2)
    rotation = ShowInInspector(float, 0)
    def __init__(self, transform):
        super(RectTransform, self).__init__(transform)
        self.anchors = RectAnchors()
        self.offset = RectOffset()
        self.pivot = Vector2(0.5, 0.5)

    @property
    def parent(self):
        if self.transform.parent is not None:
            return self.transform.parent.GetComponent(RectTransform)

    def GetRect(self):
        """
        Gets screen coordinates of the bounding box.

        Returns
        -------
        RectData
            Screen coordinates

        """
        if self.parent is None:
            return self.anchors * Screen.size
        else:
            parentRect = self.parent.GetRect() + self.parent.offset
            rect = self.anchors.RelativeTo(parentRect)
            return rect

class GuiComponent(Component, metaclass=ABCMeta):
    """
    A Component that represents a clickable area.

    """

    @abstractmethod
    def HoverUpdate(self):
        pass

class NoResponseGuiComponent(GuiComponent):
    """
    A Component that blocks all clicks that are behind it.

    """

    def HoverUpdate(self):
        """
        Empty HoverUpdate function. This is to ensure
        nothing happens when the component is clicked,
        and so components behind won't be updated.

        """
        pass

class GuiRenderComponent(NoResponseGuiComponent):
    """
    A Component that renders something in its RectTransform.
    
    """

    def PreRender(self):
        pass

class Image2D(GuiRenderComponent):
    """
    A 2D image component, which is uninteractive.

    Attributes
    ----------
    texture : Texture2D
        Texture to render
    depth : float
        Z ordering of image. Higher depths are drawn on top.

    """

    texture = ShowInInspector(Texture2D)
    depth = ShowInInspector(float, 0.0)
    def __init__(self, transform):
        super(Image2D, self).__init__(transform)
        self.rectTransform = self.GetComponent(RectTransform)

class RenderTarget(GuiRenderComponent):
    source = ShowInInspector(Camera)
    depth = ShowInInspector(float, 0.0)

    def __init__(self, transform):
        super(RenderTarget, self).__init__(transform)
        self.setup = False
        self.size = Vector2.zero()
        self.texture = None
    
    def PreRender(self):
        rectTransform = self.GetComponent(RectTransform)
        if rectTransform is None:
            return
        
        self.genBuffers()
        size = (rectTransform.GetRect() + rectTransform.offset).size()
        if size != self.size:
            self.setSize(size)
        
        gl.glBindFramebuffer(gl.GL_FRAMEBUFFER, self.framebuffer)
        gl.glActiveTexture(gl.GL_TEXTURE0)
        gl.glBindTexture(gl.GL_TEXTURE_2D, 0)
        self.source.Resize(*self.size)
        gl.glDepthMask(gl.GL_TRUE)
        gl.glClearColor(*(self.source.clearColor.to_rgb() / 255), 1)
        gl.glClear(gl.GL_COLOR_BUFFER_BIT | gl.GL_DEPTH_BUFFER_BIT)

        renderers = self.scene.FindComponentsByType(MeshRenderer)
        self.source.renderPass = True
        self.source.Render(renderers, self.scene.lights)

        # data = gl.glReadPixels(0, 0, *self.size,
        #     gl.GL_RGB, gl.GL_UNSIGNED_BYTE)
        # im = Image.frombytes("RGB", tuple(self.size), data)
        # im.rotate(180).save("test.png")

        gl.glBindFramebuffer(gl.GL_FRAMEBUFFER, 0)
        gl.glBindRenderbuffer(gl.GL_RENDERBUFFER, 0)
        gl.glViewport(0, 0, *Screen.size)
        gl.glDepthMask(gl.GL_FALSE)

    def genBuffers(self, force=False):
        if self.setup and not force:
            return

        self.framebuffer = gl.glGenFramebuffers(1)
        gl.glBindFramebuffer(gl.GL_FRAMEBUFFER, self.framebuffer)
        self.texID = gl.glGenTextures(1)
        gl.glBindTexture(gl.GL_TEXTURE_2D, self.texID)
        gl.glTexImage2D(gl.GL_TEXTURE_2D, 0, gl.GL_RGB, *Screen.size,
            0, gl.GL_RGB, gl.GL_UNSIGNED_BYTE, None)
        gl.glTexParameteri(gl.GL_TEXTURE_2D, gl.GL_TEXTURE_MAG_FILTER, gl.GL_NEAREST)
        gl.glTexParameteri(gl.GL_TEXTURE_2D, gl.GL_TEXTURE_MIN_FILTER, gl.GL_NEAREST)

        self.texture = Texture2D.FromOpenGL(self.texID)

        self.renderbuffer = gl.glGenRenderbuffers(1)
        gl.glBindRenderbuffer(gl.GL_RENDERBUFFER, self.renderbuffer)
        gl.glRenderbufferStorage(gl.GL_RENDERBUFFER, gl.GL_DEPTH_COMPONENT, *Screen.size)
        gl.glFramebufferRenderbuffer(gl.GL_FRAMEBUFFER, gl.GL_DEPTH_ATTACHMENT, gl.GL_RENDERBUFFER, self.renderbuffer)
        gl.glFramebufferTexture(gl.GL_FRAMEBUFFER, gl.GL_COLOR_ATTACHMENT0, self.texID, 0)
        gl.glDrawBuffers(1, convert(gl.GLenum, [gl.GL_COLOR_ATTACHMENT0]))

        if (gl.glCheckFramebufferStatus(gl.GL_FRAMEBUFFER) !=
                gl.GL_FRAMEBUFFER_COMPLETE):
            raise PyUnityException("Framebuffer setup failed")

    def setSize(self, size):
        self.size = size
        gl.glBindTexture(gl.GL_TEXTURE_2D, self.texID)
        gl.glTexImage2D(gl.GL_TEXTURE_2D, 0, gl.GL_RGB, *size,
            0, gl.GL_RGB, gl.GL_UNSIGNED_BYTE, None)

        gl.glBindRenderbuffer(gl.GL_RENDERBUFFER, self.renderbuffer)
        gl.glRenderbufferStorage(gl.GL_RENDERBUFFER, gl.GL_DEPTH_COMPONENT, *size)

class Button(GuiComponent):
    """
    A Component that calls a function when clicked.

    Attributes
    ----------
    callback : Callable
        Callback function
    state : KeyState
        Which state triggers the callback
    mouseButton : MouseCode
        Which mouse button triggers the callback
    pressed : bool
        If the button is pressed down or not

    """

    callback = ShowInInspector(Callable)
    state = ShowInInspector(KeyState, KeyState.UP)
    mouseButton = ShowInInspector(MouseCode, MouseCode.Left)
    pressed = ShowInInspector(bool, False)

    def __init__(self, transform):
        super(Button, self).__init__(transform)
        self.callback = lambda: None

    def HoverUpdate(self):
        if Input.GetMouseState(self.mouseButton, self.state):
            self.callback()

textureDir = os.path.join(os.path.abspath(
    os.path.dirname(__file__)), "shaders", "gui", "textures")
buttonDefault = Texture2D(os.path.join(textureDir, "button.png"))
checkboxDefaults = [
    Texture2D(os.path.join(textureDir, "checkboxOff.png")),
    Texture2D(os.path.join(textureDir, "checkboxOn.png"))
]

class _FontLoader:
    """
    Base font loader. Uses ImageFont.

    """

    fonts = {}

    @classmethod
    def LoadFont(cls, name, size):
        """
        Loads and returns a Font object. This
        will internally call FontLoader.LoadFile,
        which will fail if the default FontLoader
        is :class:`_FontLoader`.

        Parameters
        ----------
        name : str
            Name of font. This should be either in
            the Windows registry, or can be found
            using fc-match.
        size : int
            Size, in points, of the font.

        Returns
        -------
        Font
            Generated Font object, or None if
            ``PYUNITY_TESTING`` is set.

        """
        if os.getenv("PYUNITY_TESTING") is not None:
            return None
        if name in cls.fonts:
            if size in cls.fonts[name]:
                return cls.fonts[name][size]
        else:
            cls.fonts[name] = {}
        file = cls.LoadFile(name)
        font = ImageFont.truetype(file, size)
        fontobj = Font(name, size, font)
        cls.fonts[name][size] = fontobj
        return fontobj

    @classmethod
    def FromFile(cls, name, file, size):
        """
        Loads a font file into PyUnity.

        Parameters
        ----------
        name : str
            Font name
        file : str
            Path to the font file
        size : int
            Size in points of the font

        Returns
        -------
        Font
            The loaded font, or a preloaded one

        """
        if os.getenv("PYUNITY_TESTING") is not None:
            return None
        if name in cls.fonts:
            if size in cls.fonts[name]:
                return cls.fonts[name][size]
        else:
            cls.fonts[name] = {}
        font = ImageFont.truetype(file, size)
        fontobj = Font(name, size, font)
        cls.fonts[name][size] = fontobj
        return fontobj

    @classmethod
    def LoadFile(cls, name):
        """
        Default file loader. Overriden to return
        the font file name. Raises PyUnityException by default.
        Do NOT call ``super().LoadFile()``.

        """
        raise PyUnityException("No font loading function found")

class WinFontLoader(_FontLoader):
    @classmethod
    def LoadFile(cls, name):
        """
        Use the Windows registry to find a font file name.

        Parameters
        ----------
        name : str
            Font name. This is not the same as the file name.

        Returns
        -------
        str
            Font file name

        Raises
        ------
        PyUnityException
            If the font is not found

        """
        import winreg
        key = winreg.OpenKey(winreg.HKEY_LOCAL_MACHINE,
                             "SOFTWARE\\Microsoft\\Windows NT\\CurrentVersion\\Fonts\\")
        try:
            file = winreg.QueryValueEx(key, name + " (TrueType)")
        except WindowsError:
            file = None
        if file is None:
            raise PyUnityException(f"Cannot find font named {name!r}")
        return file[0]

class UnixFontLoader(_FontLoader):
    @classmethod
    def LoadFile(cls, name):
        """
        Use ``fc-match`` to find the font file name.

        Parameters
        ----------
        name : str
            Font name. This is not the same as the file name.

        Returns
        -------
        str
            Font file name

        Raises
        ------
        PyUnityException
            If the font is not found

        """
        import subprocess
        process = subprocess.Popen(["fc-match", name], stdout=subprocess.PIPE)
        stdout, _ = process.communicate()
        out = stdout.decode()
        if out == "":
            raise PyUnityException(f"Cannot find font named {name!r}")

        return out.split(": ")[0]

if sys.platform.startswith("linux") or sys.platform == "darwin":
    class FontLoader(UnixFontLoader):
        pass
    """Font loader, either :class:`UnixFontLoader` or :class:`WinFontLoader`."""
else:
    class FontLoader(WinFontLoader):
        pass
    """Font loader, either :class:`UnixFontLoader` or :class:`WinFontLoader`."""

class Font:
    """
    Font object to represent font data.

    Attributes
    ----------
    _font : ImageFont.FreeTypeFont
        Image font object. Do not use unless you know what you are doing.
    name : str
        Font name
    size : int
        Font size, in points

    """
    def __init__(self, name, size, imagefont):
        if not isinstance(imagefont, ImageFont.FreeTypeFont):
            raise PyUnityException("Please specify a FreeType font "
                                   "created from ImageFont.freetype")

        self._font = imagefont
        self.name = name
        self.size = size

    def __reduce__(self):
        return (FontLoader.LoadFont, (self.name, self.size))

class TextAlign(enum.IntEnum):
    Left = enum.auto()
    Center = enum.auto()
    Right = enum.auto()

class Text(GuiRenderComponent):
    """
    Component to render text.

    Attributes
    ----------
    font : Font
        Font object to render
    text : str
        Contents of the Text
    color : Color
        Fill color
    depth : float
        Z ordering of the text. Higher values are on top.
    centeredX : TextAlign
        How to align in the X direction
    centeredY : TextAlign
        How to align in the Y direction
    rect : RectTransform
        RectTransform of the GameObject. Can be None
    texture : Texture2D
        Texture of the text, to save computation time.

    Notes
    -----
    Modifying :attr:`font`, :attr:`text`, or :attr:`color` will call
    :meth:`GenTexture`.

    """

    font = ShowInInspector(Font, FontLoader.LoadFont("Arial", 24))
    text = ShowInInspector(str, "Text")
    color = ShowInInspector(Color)
    depth = ShowInInspector(float, 0.1)
    centeredX = ShowInInspector(TextAlign, TextAlign.Left)
    centeredY = ShowInInspector(TextAlign, TextAlign.Center)
    def __init__(self, transform):
        super(Text, self).__init__(transform)
        self.rect = None
        self.texture = None
        self.color = RGB(255, 255, 255)
    
    def PreRender(self):
        if self.texture is None:
            self.GenTexture()

    def GenTexture(self):
        """
        Generate a :class:`Texture2D` to render.

        """
        if self.rect is None:
            self.rect = self.GetComponent(RectTransform)
            if self.rect is None:
                return

        rect = self.rect.GetRect() + self.rect.offset
        size = (rect.max - rect.min).abs()
        im = Image.new("RGBA", tuple(size), (255, 255, 255, 0))

        if RAQM_SUPPORT:
            ft = "-liga"
        else:
            ft = None

        draw = ImageDraw.Draw(im)
        width, height = draw.textsize(self.text, font=self.font._font,
            features=ft)
        if self.centeredX == TextAlign.Left:
            offX = 0
        elif self.centeredX == TextAlign.Center:
            offX = (size.x - width) // 2
        else:
            offX = size.x - width
        if self.centeredY == TextAlign.Left:
            offY = 0
        elif self.centeredY == TextAlign.Center:
            offY = (size.y - height) // 2
        else:
            offY = size.y - height

        draw.text((offX, offY), self.text, font=self.font._font,
                  fill=tuple(self.color), features=ft)
        if self.texture is not None:
            self.texture.setImg(im)
        else:
            self.texture = Texture2D(im)

    def __setattr__(self, name, value):
        super(Text, self).__setattr__(name, value)
        if name in ["font", "text", "color"]:
            if self.gameObject.scene is not None:
                self.GenTexture()

class CheckBox(GuiComponent):
    """
    A component that updates the Image2D
    of its GameObject when clicked.

    Attributes
    ----------
    checked : bool
        Current state of the checkbox

    """
    checked = ShowInInspector(bool, False)

    def HoverUpdate(self):
        """
        Inverts ``checked`` and updates the texture of
        the Image2D, if there is one.

        """
        if Input.GetMouseDown(MouseCode.Left):
            self.checked = not self.checked
            cmp = self.GetComponent(Image2D)
            if cmp is not None:
                cmp.texture = checkboxDefaults[int(self.checked)]

class Gui:
    """
    Helper class to create GUI GameObjects.
    Do not instantiate.

    """
    @classmethod
    def MakeButton(cls, name, scene, text="Button", font=None, color=None, texture=None):
        """
        Create a Button GameObject and add all
        relevant GameObjects to the scene.

        Parameters
        ----------
        name : str
            Name of the GameObject
        scene : Scene
            Scene to add all generated GameObjects to
        text : str, optional
            Text content of the button, by default "Button"
        font : Font, optional
            Default font to use, if None then "Arial" is used
        color : Color, optional
            Fill color of the button text, by default black
        texture : Texture2D, optional
            Texture for the button background.

        Returns
        -------
        tuple
            A tuple containing the :class:`RectTransform` of
            button, the :class:`Button` component and
            the :class:`Text` component.

        Notes
        -----
        This will create 3 GameObjects in this hierarchy::

            <specified button name>
            |- Button
            |- Text

        The generated GameObject can be accessed from the
        ``gameObject`` property of the returned components.
        The ``Button`` GameObject will have two components,
        :class:`Button` and :class:`RectTransform`. The
        ``Button`` GameObject will have two components,
        :class:`Image2D` and :class:`RectTransform`.

        """
        if texture is None:
            texture = buttonDefault

        button = GameObject(name)
        transform = button.AddComponent(RectTransform)
        buttonComponent = button.AddComponent(Button)

        textureObj = GameObject("Button", button)
        transform2 = textureObj.AddComponent(RectTransform)
        transform2.anchors = RectAnchors(Vector2.zero(), Vector2.one())
        img = textureObj.AddComponent(Image2D)
        img.texture = texture
        img.depth = -0.1

        textObj = GameObject("Text", button)
        transform3 = textObj.AddComponent(RectTransform)
        transform3.anchors = RectAnchors(Vector2.zero(), Vector2.one())

        textComp = textObj.AddComponent(Text)
        textComp.text = text
        if font is None:
            font = FontLoader.LoadFont("Arial", 16)
        textComp.font = font
        if color is None:
            color = RGB(0, 0, 0)
        textComp.color = color
        textComp.centeredX = TextAlign.Center

        scene.Add(button)
        scene.Add(textureObj)
        return transform, buttonComponent, textComp

    @classmethod
    def MakeCheckBox(cls, name, scene):
        """
        Create a CheckBox GameObject and add the
        appropriate components needed.

        Parameters
        ----------
        name : str
            Name of GameObject
        scene : Scene
            Scene to add GameObject to

        Returns
        -------
        tuple
            A tuple of the :class:`RectTransform` as well as the
            :class:`CheckBox` component.

        Notes
        -----
        The generated GameObject can be accessed from the
        ``gameObject`` property of the returned components.
        The GameObject will have 3 properties added: a
        :class:`RectTransform`, a :class:`CheckBox` and
        an :class:`Image2D`.

        """
        box = GameObject(name)
        transform = box.AddComponent(RectTransform)
        checkbox = box.AddComponent(CheckBox)
        img = box.AddComponent(Image2D)
        img.texture = checkboxDefaults[0]
        scene.Add(box)
        return transform, checkbox<|MERGE_RESOLUTION|>--- conflicted
+++ resolved
@@ -11,16 +11,10 @@
 from .files import Texture2D, convert
 from .input import Input, MouseCode, KeyState
 from .values import ABCMeta, abstractmethod
-<<<<<<< HEAD
-from .render import Screen
+from .render import Screen, Camera
 from PIL import Image, ImageDraw, ImageFont, features
 from collections.abc import Callable
-=======
-from .render import Screen, Camera
-from PIL import Image, ImageDraw, ImageFont
-from types import FunctionType
 import OpenGL.GL as gl
->>>>>>> 367067de
 import os
 import sys
 import enum
