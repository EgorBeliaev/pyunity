<<<<<<< HEAD
from pyunity import *
=======
from pyunity import Behaviour, SceneManager, GameObject, 
>>>>>>> 1e042dce

class Rotator(Behaviour):
    def Update(self, dt):
        self.transform.eulerAngles += Vector3(0, 90, 135) * dt

def main():
    scene = SceneManager.AddScene("Scene")

    scene.mainCamera.transform.localPosition = Vector3(0, 0, -10)

    cube = GameObject("Cube")
    renderer = cube.AddComponent(MeshRenderer)
    renderer.mesh = Mesh.cube(2)
    renderer.mat = Material(Color(255, 0, 0))
    cube.AddComponent(Rotator)

    scene.Add(cube)

    scene.List()
    SceneManager.LoadScene(scene)


if __name__ == "__main__":
    main()
<|MERGE_RESOLUTION|>--- conflicted
+++ resolved
@@ -1,29 +1,25 @@
-<<<<<<< HEAD
-from pyunity import *
-=======
-from pyunity import Behaviour, SceneManager, GameObject, 
->>>>>>> 1e042dce
-
-class Rotator(Behaviour):
-    def Update(self, dt):
-        self.transform.eulerAngles += Vector3(0, 90, 135) * dt
-
-def main():
-    scene = SceneManager.AddScene("Scene")
-
-    scene.mainCamera.transform.localPosition = Vector3(0, 0, -10)
-
-    cube = GameObject("Cube")
-    renderer = cube.AddComponent(MeshRenderer)
-    renderer.mesh = Mesh.cube(2)
-    renderer.mat = Material(Color(255, 0, 0))
-    cube.AddComponent(Rotator)
-
-    scene.Add(cube)
-
-    scene.List()
-    SceneManager.LoadScene(scene)
-
-
-if __name__ == "__main__":
-    main()
+from pyunity import Behaviour, SceneManager, GameObject, 
+
+class Rotator(Behaviour):
+    def Update(self, dt):
+        self.transform.eulerAngles += Vector3(0, 90, 135) * dt
+
+def main():
+    scene = SceneManager.AddScene("Scene")
+
+    scene.mainCamera.transform.localPosition = Vector3(0, 0, -10)
+
+    cube = GameObject("Cube")
+    renderer = cube.AddComponent(MeshRenderer)
+    renderer.mesh = Mesh.cube(2)
+    renderer.mat = Material(Color(255, 0, 0))
+    cube.AddComponent(Rotator)
+
+    scene.Add(cube)
+
+    scene.List()
+    SceneManager.LoadScene(scene)
+
+
+if __name__ == "__main__":
+    main()