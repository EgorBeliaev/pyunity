--- conflicted
+++ resolved
@@ -2,19 +2,8 @@
 # This file is licensed under the MIT License.
 # See https://docs.pyunity.x10.bz/en/latest/license.html
 
-<<<<<<< HEAD
-from pyunity import Behaviour, ShowInInspector, RectTransform, Screen, Vector2, Input, CheckBox, Text, SceneManager, GameObject, Canvas, Texture2D, Gui, RectOffset, Logger, Image2D, FontLoader, RGB, Camera, Vector3, RenderTarget, MeshRenderer, Mesh, Material, Event, WaitForUpdate
+from pyunity import Behaviour, ShowInInspector, RectTransform, Screen, Vector2, Input, CheckBox, Text, SceneManager, GameObject, Canvas, Texture2D, Gui, RectOffset, Logger, Image2D, FontLoader, RGB, Camera, Vector3, RenderTarget, MeshRenderer, Mesh, Material, Event, WaitForRender
 from pyunity.resources import getPath
-=======
-from pyunity import Behaviour, ShowInInspector, RectTransform, Screen, Vector2, Input, CheckBox, Text, SceneManager, GameObject, Canvas, Texture2D, Gui, RectOffset, Logger, Image2D, FontLoader, RGB, Camera, Vector3, RenderTarget, MeshRenderer, Mesh, Material, Event, WaitForRender
-from contextlib import ExitStack
-import sys
-
-if sys.version_info < (3, 9):
-    from importlib_resources import files, as_file
-else:
-    from importlib.resources import files, as_file
->>>>>>> 8853c71c
 
 class Mover2D(Behaviour):
     rectTransform = ShowInInspector(RectTransform)
