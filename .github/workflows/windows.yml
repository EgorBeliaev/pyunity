--- conflicted
+++ resolved
@@ -37,12 +37,7 @@
         env:
           PYUNITY_TESTING: 1
         run: |
-<<<<<<< HEAD
-          python -m pip install -r .github/build_requirements.txt
-          python prepare.py parseCode cythonize
-=======
           python -m pip install "cython>=3.0.0a8" wheel
->>>>>>> 30b99cab
           python setup.py bdist_wheel
       - name: Upload artifact
         uses: actions/upload-artifact@v3
