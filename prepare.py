# Copyright (c) 2020-2022 The PyUnity Team
# This file is licensed under the MIT License.
# See https://docs.pyunity.x10.bz/en/latest/license.html

import os
import glob
import shutil
import pkgutil
import sys
import importlib
import inspect
from setuptools._vendor.packaging import version # avoid pip install
# from types import ModuleType
# from unittest.mock import Mock
# sys.modules["sdl2"] = Mock()
# sys.modules["sdl2.sdlmixer"] = Mock()
# sys.modules["sdl2.ext"] = Mock()
# sys.modules["sdl2.video"] = Mock()
# sys.modules["glfw"] = Mock()
# sys.modules["OpenGL"] = Mock()
# sys.modules["OpenGL.GL"] = Mock()
# sys.modules["OpenGL.GLU"] = Mock()
# sys.modules["OpenGL.GLUT"] = Mock()
# os.environ["PYUNITY_INTERACTIVE"] = "0"
if "cython" not in os.environ:
    os.environ["cython"] = "1"

# import pyunity

def checkLicense():
    others = [
        "prepare.py", "setup.py", "tests.py", # Root files
        os.path.join("stubs", "setup.py"), # Stub setup
        *glob.glob("stubs/**/*.pyi", recursive=True)
    ]

    with open("LICENSE") as f:
        content = f.read()
    header = "# " + content.split("\n")[2] + "\n"
    header += "# This file is licensed under the MIT License.\n"
    header += "# See https://docs.pyunity.x10.bz/en/latest/license.html\n\n"
    for file in glob.glob("pyunity/**/*.py", recursive=True) + others:
        with open(file) as f:
            contents = f.read()
        if contents.startswith("#"):
            continue
        if not contents.startswith(header):
            with open(file, "w") as f:
                f.write(header)
                f.write(contents)

def checkWhitespace():
    for file in glob.glob("**/*.py", recursive=True) + \
            glob.glob("**/*.pyi", recursive=True):
<<<<<<< HEAD
        print(file)
        with open(file) as f:
=======
        with open(file, encoding="utf8") as f:
>>>>>>> d440a085
            contents = f.read().rstrip()

        lines = contents.split("\n")
        for i in range(len(lines)):
            if lines[i].isspace():
                lines[i] = ""
        lines.append("")

        with open(file, "w", encoding="utf8") as f:
            f.write("\n".join(lines))

def parseCode():
    if pkgutil.find_loader("autopep8") is None:
        raise Exception("autopep8 is needed to parse the source code.\n" +
                        "Install using \"pip install autopep8\".")
    import autopep8
    autopep8.main(["autopep8", "-i", "-r", "--ignore",
                "E26,E301,E302,E305,E401,E402,E501",
                "pyunity", "setup.py", "cli.py"])

def getPackages(module):
    for _, name, ispkg in pkgutil.iter_modules(module.__path__):
        if "__" in name or "Window" in name or name == "config" or "example" in name:
            continue
        mod = importlib.import_module(module.__name__ + "." + name)
        if ispkg:
            getPackages(mod)
        if hasattr(mod, "__all__"):
            original = set(mod.__all__)
        else:
            original = set()
        new = set([x for x in dir(mod) if ((inspect.isclass(getattr(mod, x)) or
                                        inspect.isfunction(getattr(mod, x))) and
                                       x[0].isupper() and
                                       getattr(mod, x).__module__ == mod.__name__)])
        if original != new:
            print(mod.__name__, "Add", list(new - original),
                  "Remove", list(original - new))

def checkMissing():
    import pyunity
    getPackages(pyunity)

# items = []

# for name in dir(pyunity):
#     if not (isinstance(getattr(pyunity, name), ModuleType) and
#             name.islower() or name.startswith("__")):
#         items.append(name)

# with open(os.path.join("pyunity", "__init__.py"), "r") as f:
#     content = f.read()

# index = content.index("# __all__ starts here")
# end = content.index("# __all__ ends here") + 19
# before = content[:index]
# after = content[end:]
# text = "# __all__ starts here\n__all__ = ["
# line = ""
# for item in items:
#     if len(line) < 50:
#         line += "\"" + item + "\", "
#     else:
#         text += line[:-1] + "\n           "
#         line = "\"" + item + "\", "

# text += line[:-2] + "]\n# __all__ ends here"

# with open(os.path.join("pyunity", "__init__.py"), "w") as f:
#     f.write(before + text + after)

# desc = pyunity.__doc__.split("\n")
# descNew = [
#     "# PyUnity", "",
#     "".join([
#         "[![Documentation Status](https://readthedocs.org/projects/pyunity/badge/?version=latest)]",
#         "(https://pyunity.readthedocs.io/en/latest/?badge=latest)\n",
#         "[![License](https://img.shields.io/pypi/l/pyunity.svg?logo=python&logoColor=FBE072)]",
#         "(https://github.com/pyunity/pyunity/blob/develop/LICENSE)\n",
#         "[![PyPI version](https://img.shields.io/pypi/v/pyunity.svg?logo=python&logoColor=FBE072)]",
#         "(https://pypi.python.org/pypi/pyunity)\n",
#         "[![Python version](https://img.shields.io/pypi/pyversions/pyunity.svg?logo=python&logoColor=FBE072)]",
#         "(https://pypi.python.org/pypi/pyunity)\n",
#         "[![Language grade: Python](https://img.shields.io/lgtm/grade/python/g/pyunity/pyunity.svg?logo=lgtm)]",
#         "(https://lgtm.com/projects/g/pyunity/pyunity/context:python)\n",
#         "[![Total alerts](https://img.shields.io/lgtm/alerts/g/pyunity/pyunity.svg?logo=lgtm&logoWidth=18)]",
#         "(https://lgtm.com/projects/g/pyunity/pyunity/alerts/)\n",
#         "[![Build status](https://ci.appveyor.com/api/projects/status/ucpcthqu63llcgot?svg=true)]",
#         "(https://ci.appveyor.com/project/pyunity/pyunity)\n",
#         "[![Discord](https://img.shields.io/discord/835911328693616680?logo=discord&label=discord)]",
#         "(https://discord.gg/zTn48BEbF9)\n",
#         "[![Gitter](https://badges.gitter.im/pyunity/community.svg)]",
#         "(https://gitter.im/pyunity/community?utm_source=badge&utm_medium=badge&utm_campaign=pr-badge)\n",
#         "[![GitHub Repo stars](https://img.shields.io/github/stars/pyunity/pyunity?logo=github)]",
#         "(https://github.com/pyunity/pyunity/stargazers)",
#     ])
# ]
# skip = 0
# for i in range(len(desc)):
#     if skip:
#         skip = 0
#         continue
#     if i != len(desc) - 1 and len(set(desc[i + 1])) == 1:
#         if desc[i + 1][0] == "-":
#             descNew.append("### " + desc[i])
#             skip = 1
#         elif desc[i + 1][0] == "=":
#             descNew.append("## " + desc[i])
#             skip = 1
#     else:
#         if "create a new pull request" in desc[i]:
#             desc[i] = desc[i].replace(
#                 "create a new pull request",
#                 "[create a new pull request](https://github.com/pyunity/pyunity/pulls)"
#             )
#         if desc[i] == "`here <https://github.com/pyunity/pyunity>`_":
#             continue
#         descNew.append(desc[i].replace("::", ":"))

# with open("README.md", "w") as f:
#     for line in descNew:
#         f.write(line + "\n")

def cythonize(error=False):
    if os.environ["cython"] == "1":
        if pkgutil.find_loader("cython") is None:
            raise Exception("Cython is needed to create CPython extensions.")
        import Cython
        cythonVer = version.parse(Cython.__version__)
        if cythonVer < version.parse("3.0.0a8"):
            raise Exception("Cython version must be higher than 3.0.0a8 - install using pip install cython==3.0.0a8")
        if os.path.exists("src"):
            shutil.rmtree("src")
        for path in glob.glob("pyunity/**/*.*", recursive=True):
            if path.endswith(".pyc") or path.endswith(".pyo"):
                continue
            dirpath, file = os.path.split(path)
            print(file)
            if (file.endswith(".py") and not file.startswith("__") and
                    file != "_version.py" and
                    not path.startswith(os.path.join(
                        "pyunity", "window", "providers"))):
                code = os.system("cythonize -3 -q " + path)
                srcPath = path[:-2] + "c"
                if code != 0:
                    os.remove(srcPath)
                    if error:
                        raise Exception(f"Cythonization of `{path}` failed.")
                    break
                op = shutil.move
            else:
                # _version.py should go here
                srcPath = os.path.join(dirpath, file)
                op = shutil.copy
            destPath = os.path.join("src", os.path.dirname(srcPath[8:]))
            os.makedirs(destPath, exist_ok=True)
            op(srcPath, destPath)

def main():
    if len(sys.argv) == 1:
        checkLicense()
        checkWhitespace()
        checkMissing()
        parseCode()
        cythonize()
    else:
        for item in sys.argv[1:]:
            if item in globals():
                globals()[item]()

if __name__ == "__main__":
    main()
<|MERGE_RESOLUTION|>--- conflicted
+++ resolved
@@ -1,232 +1,227 @@
-# Copyright (c) 2020-2022 The PyUnity Team
-# This file is licensed under the MIT License.
-# See https://docs.pyunity.x10.bz/en/latest/license.html
-
-import os
-import glob
-import shutil
-import pkgutil
-import sys
-import importlib
-import inspect
-from setuptools._vendor.packaging import version # avoid pip install
-# from types import ModuleType
-# from unittest.mock import Mock
-# sys.modules["sdl2"] = Mock()
-# sys.modules["sdl2.sdlmixer"] = Mock()
-# sys.modules["sdl2.ext"] = Mock()
-# sys.modules["sdl2.video"] = Mock()
-# sys.modules["glfw"] = Mock()
-# sys.modules["OpenGL"] = Mock()
-# sys.modules["OpenGL.GL"] = Mock()
-# sys.modules["OpenGL.GLU"] = Mock()
-# sys.modules["OpenGL.GLUT"] = Mock()
-# os.environ["PYUNITY_INTERACTIVE"] = "0"
-if "cython" not in os.environ:
-    os.environ["cython"] = "1"
-
-# import pyunity
-
-def checkLicense():
-    others = [
-        "prepare.py", "setup.py", "tests.py", # Root files
-        os.path.join("stubs", "setup.py"), # Stub setup
-        *glob.glob("stubs/**/*.pyi", recursive=True)
-    ]
-
-    with open("LICENSE") as f:
-        content = f.read()
-    header = "# " + content.split("\n")[2] + "\n"
-    header += "# This file is licensed under the MIT License.\n"
-    header += "# See https://docs.pyunity.x10.bz/en/latest/license.html\n\n"
-    for file in glob.glob("pyunity/**/*.py", recursive=True) + others:
-        with open(file) as f:
-            contents = f.read()
-        if contents.startswith("#"):
-            continue
-        if not contents.startswith(header):
-            with open(file, "w") as f:
-                f.write(header)
-                f.write(contents)
-
-def checkWhitespace():
-    for file in glob.glob("**/*.py", recursive=True) + \
-            glob.glob("**/*.pyi", recursive=True):
-<<<<<<< HEAD
-        print(file)
-        with open(file) as f:
-=======
-        with open(file, encoding="utf8") as f:
->>>>>>> d440a085
-            contents = f.read().rstrip()
-
-        lines = contents.split("\n")
-        for i in range(len(lines)):
-            if lines[i].isspace():
-                lines[i] = ""
-        lines.append("")
-
-        with open(file, "w", encoding="utf8") as f:
-            f.write("\n".join(lines))
-
-def parseCode():
-    if pkgutil.find_loader("autopep8") is None:
-        raise Exception("autopep8 is needed to parse the source code.\n" +
-                        "Install using \"pip install autopep8\".")
-    import autopep8
-    autopep8.main(["autopep8", "-i", "-r", "--ignore",
-                "E26,E301,E302,E305,E401,E402,E501",
-                "pyunity", "setup.py", "cli.py"])
-
-def getPackages(module):
-    for _, name, ispkg in pkgutil.iter_modules(module.__path__):
-        if "__" in name or "Window" in name or name == "config" or "example" in name:
-            continue
-        mod = importlib.import_module(module.__name__ + "." + name)
-        if ispkg:
-            getPackages(mod)
-        if hasattr(mod, "__all__"):
-            original = set(mod.__all__)
-        else:
-            original = set()
-        new = set([x for x in dir(mod) if ((inspect.isclass(getattr(mod, x)) or
-                                        inspect.isfunction(getattr(mod, x))) and
-                                       x[0].isupper() and
-                                       getattr(mod, x).__module__ == mod.__name__)])
-        if original != new:
-            print(mod.__name__, "Add", list(new - original),
-                  "Remove", list(original - new))
-
-def checkMissing():
-    import pyunity
-    getPackages(pyunity)
-
-# items = []
-
-# for name in dir(pyunity):
-#     if not (isinstance(getattr(pyunity, name), ModuleType) and
-#             name.islower() or name.startswith("__")):
-#         items.append(name)
-
-# with open(os.path.join("pyunity", "__init__.py"), "r") as f:
-#     content = f.read()
-
-# index = content.index("# __all__ starts here")
-# end = content.index("# __all__ ends here") + 19
-# before = content[:index]
-# after = content[end:]
-# text = "# __all__ starts here\n__all__ = ["
-# line = ""
-# for item in items:
-#     if len(line) < 50:
-#         line += "\"" + item + "\", "
-#     else:
-#         text += line[:-1] + "\n           "
-#         line = "\"" + item + "\", "
-
-# text += line[:-2] + "]\n# __all__ ends here"
-
-# with open(os.path.join("pyunity", "__init__.py"), "w") as f:
-#     f.write(before + text + after)
-
-# desc = pyunity.__doc__.split("\n")
-# descNew = [
-#     "# PyUnity", "",
-#     "".join([
-#         "[![Documentation Status](https://readthedocs.org/projects/pyunity/badge/?version=latest)]",
-#         "(https://pyunity.readthedocs.io/en/latest/?badge=latest)\n",
-#         "[![License](https://img.shields.io/pypi/l/pyunity.svg?logo=python&logoColor=FBE072)]",
-#         "(https://github.com/pyunity/pyunity/blob/develop/LICENSE)\n",
-#         "[![PyPI version](https://img.shields.io/pypi/v/pyunity.svg?logo=python&logoColor=FBE072)]",
-#         "(https://pypi.python.org/pypi/pyunity)\n",
-#         "[![Python version](https://img.shields.io/pypi/pyversions/pyunity.svg?logo=python&logoColor=FBE072)]",
-#         "(https://pypi.python.org/pypi/pyunity)\n",
-#         "[![Language grade: Python](https://img.shields.io/lgtm/grade/python/g/pyunity/pyunity.svg?logo=lgtm)]",
-#         "(https://lgtm.com/projects/g/pyunity/pyunity/context:python)\n",
-#         "[![Total alerts](https://img.shields.io/lgtm/alerts/g/pyunity/pyunity.svg?logo=lgtm&logoWidth=18)]",
-#         "(https://lgtm.com/projects/g/pyunity/pyunity/alerts/)\n",
-#         "[![Build status](https://ci.appveyor.com/api/projects/status/ucpcthqu63llcgot?svg=true)]",
-#         "(https://ci.appveyor.com/project/pyunity/pyunity)\n",
-#         "[![Discord](https://img.shields.io/discord/835911328693616680?logo=discord&label=discord)]",
-#         "(https://discord.gg/zTn48BEbF9)\n",
-#         "[![Gitter](https://badges.gitter.im/pyunity/community.svg)]",
-#         "(https://gitter.im/pyunity/community?utm_source=badge&utm_medium=badge&utm_campaign=pr-badge)\n",
-#         "[![GitHub Repo stars](https://img.shields.io/github/stars/pyunity/pyunity?logo=github)]",
-#         "(https://github.com/pyunity/pyunity/stargazers)",
-#     ])
-# ]
-# skip = 0
-# for i in range(len(desc)):
-#     if skip:
-#         skip = 0
-#         continue
-#     if i != len(desc) - 1 and len(set(desc[i + 1])) == 1:
-#         if desc[i + 1][0] == "-":
-#             descNew.append("### " + desc[i])
-#             skip = 1
-#         elif desc[i + 1][0] == "=":
-#             descNew.append("## " + desc[i])
-#             skip = 1
-#     else:
-#         if "create a new pull request" in desc[i]:
-#             desc[i] = desc[i].replace(
-#                 "create a new pull request",
-#                 "[create a new pull request](https://github.com/pyunity/pyunity/pulls)"
-#             )
-#         if desc[i] == "`here <https://github.com/pyunity/pyunity>`_":
-#             continue
-#         descNew.append(desc[i].replace("::", ":"))
-
-# with open("README.md", "w") as f:
-#     for line in descNew:
-#         f.write(line + "\n")
-
-def cythonize(error=False):
-    if os.environ["cython"] == "1":
-        if pkgutil.find_loader("cython") is None:
-            raise Exception("Cython is needed to create CPython extensions.")
-        import Cython
-        cythonVer = version.parse(Cython.__version__)
-        if cythonVer < version.parse("3.0.0a8"):
-            raise Exception("Cython version must be higher than 3.0.0a8 - install using pip install cython==3.0.0a8")
-        if os.path.exists("src"):
-            shutil.rmtree("src")
-        for path in glob.glob("pyunity/**/*.*", recursive=True):
-            if path.endswith(".pyc") or path.endswith(".pyo"):
-                continue
-            dirpath, file = os.path.split(path)
-            print(file)
-            if (file.endswith(".py") and not file.startswith("__") and
-                    file != "_version.py" and
-                    not path.startswith(os.path.join(
-                        "pyunity", "window", "providers"))):
-                code = os.system("cythonize -3 -q " + path)
-                srcPath = path[:-2] + "c"
-                if code != 0:
-                    os.remove(srcPath)
-                    if error:
-                        raise Exception(f"Cythonization of `{path}` failed.")
-                    break
-                op = shutil.move
-            else:
-                # _version.py should go here
-                srcPath = os.path.join(dirpath, file)
-                op = shutil.copy
-            destPath = os.path.join("src", os.path.dirname(srcPath[8:]))
-            os.makedirs(destPath, exist_ok=True)
-            op(srcPath, destPath)
-
-def main():
-    if len(sys.argv) == 1:
-        checkLicense()
-        checkWhitespace()
-        checkMissing()
-        parseCode()
-        cythonize()
-    else:
-        for item in sys.argv[1:]:
-            if item in globals():
-                globals()[item]()
-
-if __name__ == "__main__":
-    main()
+# Copyright (c) 2020-2022 The PyUnity Team
+# This file is licensed under the MIT License.
+# See https://docs.pyunity.x10.bz/en/latest/license.html
+
+import os
+import glob
+import shutil
+import pkgutil
+import sys
+import importlib
+import inspect
+from setuptools._vendor.packaging import version # avoid pip install
+# from types import ModuleType
+# from unittest.mock import Mock
+# sys.modules["sdl2"] = Mock()
+# sys.modules["sdl2.sdlmixer"] = Mock()
+# sys.modules["sdl2.ext"] = Mock()
+# sys.modules["sdl2.video"] = Mock()
+# sys.modules["glfw"] = Mock()
+# sys.modules["OpenGL"] = Mock()
+# sys.modules["OpenGL.GL"] = Mock()
+# sys.modules["OpenGL.GLU"] = Mock()
+# sys.modules["OpenGL.GLUT"] = Mock()
+# os.environ["PYUNITY_INTERACTIVE"] = "0"
+if "cython" not in os.environ:
+    os.environ["cython"] = "1"
+
+# import pyunity
+
+def checkLicense():
+    others = [
+        "prepare.py", "setup.py", "tests.py", # Root files
+        os.path.join("stubs", "setup.py"), # Stub setup
+        *glob.glob("stubs/**/*.pyi", recursive=True)
+    ]
+
+    with open("LICENSE") as f:
+        content = f.read()
+    header = "# " + content.split("\n")[2] + "\n"
+    header += "# This file is licensed under the MIT License.\n"
+    header += "# See https://docs.pyunity.x10.bz/en/latest/license.html\n\n"
+    for file in glob.glob("pyunity/**/*.py", recursive=True) + others:
+        with open(file) as f:
+            contents = f.read()
+        if contents.startswith("#"):
+            continue
+        if not contents.startswith(header):
+            with open(file, "w") as f:
+                f.write(header)
+                f.write(contents)
+
+def checkWhitespace():
+    for file in glob.glob("**/*.py", recursive=True) + \
+            glob.glob("**/*.pyi", recursive=True):
+        with open(file, encoding="utf8") as f:
+            contents = f.read().rstrip()
+
+        lines = contents.split("\n")
+        for i in range(len(lines)):
+            if lines[i].isspace():
+                lines[i] = ""
+        lines.append("")
+
+        with open(file, "w", encoding="utf8") as f:
+            f.write("\n".join(lines))
+
+def parseCode():
+    if pkgutil.find_loader("autopep8") is None:
+        raise Exception("autopep8 is needed to parse the source code.\n" +
+                        "Install using \"pip install autopep8\".")
+    import autopep8
+    autopep8.main(["autopep8", "-i", "-r", "--ignore",
+                "E26,E301,E302,E305,E401,E402,E501",
+                "pyunity", "setup.py", "cli.py"])
+
+def getPackages(module):
+    for _, name, ispkg in pkgutil.iter_modules(module.__path__):
+        if "__" in name or "Window" in name or name == "config" or "example" in name:
+            continue
+        mod = importlib.import_module(module.__name__ + "." + name)
+        if ispkg:
+            getPackages(mod)
+        if hasattr(mod, "__all__"):
+            original = set(mod.__all__)
+        else:
+            original = set()
+        new = set([x for x in dir(mod) if ((inspect.isclass(getattr(mod, x)) or
+                                        inspect.isfunction(getattr(mod, x))) and
+                                       x[0].isupper() and
+                                       getattr(mod, x).__module__ == mod.__name__)])
+        if original != new:
+            print(mod.__name__, "Add", list(new - original),
+                  "Remove", list(original - new))
+
+def checkMissing():
+    import pyunity
+    getPackages(pyunity)
+
+# items = []
+
+# for name in dir(pyunity):
+#     if not (isinstance(getattr(pyunity, name), ModuleType) and
+#             name.islower() or name.startswith("__")):
+#         items.append(name)
+
+# with open(os.path.join("pyunity", "__init__.py"), "r") as f:
+#     content = f.read()
+
+# index = content.index("# __all__ starts here")
+# end = content.index("# __all__ ends here") + 19
+# before = content[:index]
+# after = content[end:]
+# text = "# __all__ starts here\n__all__ = ["
+# line = ""
+# for item in items:
+#     if len(line) < 50:
+#         line += "\"" + item + "\", "
+#     else:
+#         text += line[:-1] + "\n           "
+#         line = "\"" + item + "\", "
+
+# text += line[:-2] + "]\n# __all__ ends here"
+
+# with open(os.path.join("pyunity", "__init__.py"), "w") as f:
+#     f.write(before + text + after)
+
+# desc = pyunity.__doc__.split("\n")
+# descNew = [
+#     "# PyUnity", "",
+#     "".join([
+#         "[![Documentation Status](https://readthedocs.org/projects/pyunity/badge/?version=latest)]",
+#         "(https://pyunity.readthedocs.io/en/latest/?badge=latest)\n",
+#         "[![License](https://img.shields.io/pypi/l/pyunity.svg?logo=python&logoColor=FBE072)]",
+#         "(https://github.com/pyunity/pyunity/blob/develop/LICENSE)\n",
+#         "[![PyPI version](https://img.shields.io/pypi/v/pyunity.svg?logo=python&logoColor=FBE072)]",
+#         "(https://pypi.python.org/pypi/pyunity)\n",
+#         "[![Python version](https://img.shields.io/pypi/pyversions/pyunity.svg?logo=python&logoColor=FBE072)]",
+#         "(https://pypi.python.org/pypi/pyunity)\n",
+#         "[![Language grade: Python](https://img.shields.io/lgtm/grade/python/g/pyunity/pyunity.svg?logo=lgtm)]",
+#         "(https://lgtm.com/projects/g/pyunity/pyunity/context:python)\n",
+#         "[![Total alerts](https://img.shields.io/lgtm/alerts/g/pyunity/pyunity.svg?logo=lgtm&logoWidth=18)]",
+#         "(https://lgtm.com/projects/g/pyunity/pyunity/alerts/)\n",
+#         "[![Build status](https://ci.appveyor.com/api/projects/status/ucpcthqu63llcgot?svg=true)]",
+#         "(https://ci.appveyor.com/project/pyunity/pyunity)\n",
+#         "[![Discord](https://img.shields.io/discord/835911328693616680?logo=discord&label=discord)]",
+#         "(https://discord.gg/zTn48BEbF9)\n",
+#         "[![Gitter](https://badges.gitter.im/pyunity/community.svg)]",
+#         "(https://gitter.im/pyunity/community?utm_source=badge&utm_medium=badge&utm_campaign=pr-badge)\n",
+#         "[![GitHub Repo stars](https://img.shields.io/github/stars/pyunity/pyunity?logo=github)]",
+#         "(https://github.com/pyunity/pyunity/stargazers)",
+#     ])
+# ]
+# skip = 0
+# for i in range(len(desc)):
+#     if skip:
+#         skip = 0
+#         continue
+#     if i != len(desc) - 1 and len(set(desc[i + 1])) == 1:
+#         if desc[i + 1][0] == "-":
+#             descNew.append("### " + desc[i])
+#             skip = 1
+#         elif desc[i + 1][0] == "=":
+#             descNew.append("## " + desc[i])
+#             skip = 1
+#     else:
+#         if "create a new pull request" in desc[i]:
+#             desc[i] = desc[i].replace(
+#                 "create a new pull request",
+#                 "[create a new pull request](https://github.com/pyunity/pyunity/pulls)"
+#             )
+#         if desc[i] == "`here <https://github.com/pyunity/pyunity>`_":
+#             continue
+#         descNew.append(desc[i].replace("::", ":"))
+
+# with open("README.md", "w") as f:
+#     for line in descNew:
+#         f.write(line + "\n")
+
+def cythonize(error=False):
+    if os.environ["cython"] == "1":
+        if pkgutil.find_loader("cython") is None:
+            raise Exception("Cython is needed to create CPython extensions.")
+        import Cython
+        cythonVer = version.parse(Cython.__version__)
+        if cythonVer < version.parse("3.0.0a8"):
+            raise Exception("Cython version must be higher than 3.0.0a8 - install using pip install cython==3.0.0a8")
+        if os.path.exists("src"):
+            shutil.rmtree("src")
+        for path in glob.glob("pyunity/**/*.*", recursive=True):
+            if path.endswith(".pyc") or path.endswith(".pyo"):
+                continue
+            dirpath, file = os.path.split(path)
+            print(file)
+            if (file.endswith(".py") and not file.startswith("__") and
+                    file != "_version.py" and
+                    not path.startswith(os.path.join(
+                        "pyunity", "window", "providers"))):
+                code = os.system("cythonize -3 -q " + path)
+                srcPath = path[:-2] + "c"
+                if code != 0:
+                    os.remove(srcPath)
+                    if error:
+                        raise Exception(f"Cythonization of `{path}` failed.")
+                    break
+                op = shutil.move
+            else:
+                # _version.py should go here
+                srcPath = os.path.join(dirpath, file)
+                op = shutil.copy
+            destPath = os.path.join("src", os.path.dirname(srcPath[8:]))
+            os.makedirs(destPath, exist_ok=True)
+            op(srcPath, destPath)
+
+def main():
+    if len(sys.argv) == 1:
+        checkLicense()
+        checkWhitespace()
+        checkMissing()
+        parseCode()
+        cythonize()
+    else:
+        for item in sys.argv[1:]:
+            if item in globals():
+                globals()[item]()
+
+if __name__ == "__main__":
+    main()